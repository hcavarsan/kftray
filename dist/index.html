<!doctype html>
<html lang="en">
  <head>
    <meta charset="UTF-8" />
    <link rel="icon" type="image/svg+xml" href="/vite.svg" />
    <meta name="viewport" content="width=device-width, initial-scale=1.0" />
    <title>KFTray</title>
<<<<<<< HEAD
    <script type="module" crossorigin src="/assets/index-B9BLoU_3.js"></script>
=======
    <script type="module" crossorigin src="/assets/index-Bw506rwM.js"></script>
>>>>>>> b1f440a6
    <link rel="stylesheet" crossorigin href="/assets/index-pct-boSb.css">
  </head>


  <body>
    <div id="root"></div>
  </body>
</html><|MERGE_RESOLUTION|>--- conflicted
+++ resolved
@@ -5,11 +5,8 @@
     <link rel="icon" type="image/svg+xml" href="/vite.svg" />
     <meta name="viewport" content="width=device-width, initial-scale=1.0" />
     <title>KFTray</title>
-<<<<<<< HEAD
     <script type="module" crossorigin src="/assets/index-B9BLoU_3.js"></script>
-=======
     <script type="module" crossorigin src="/assets/index-Bw506rwM.js"></script>
->>>>>>> b1f440a6
     <link rel="stylesheet" crossorigin href="/assets/index-pct-boSb.css">
   </head>
 
