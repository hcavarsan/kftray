lockfileVersion: '9.0'

settings:
  autoInstallPeers: true
  excludeLinksFromLockfile: false

importers:

  .:
    devDependencies:
      '@tauri-apps/cli':
        specifier: ^1.6.2
        version: 1.6.3

  frontend:
    dependencies:
      '@chakra-ui/react':
        specifier: ^3.1.1
        version: 3.3.1(@emotion/react@11.14.0(@types/react@19.0.6)(react@19.0.0))(react-dom@19.0.0(react@19.0.0))(react@19.0.0)
      '@chakra-ui/theme-tools':
        specifier: ^2.2.7
        version: 2.2.7(@chakra-ui/styled-system@2.12.0(react@19.0.0))(react@19.0.0)
      '@emotion/react':
        specifier: ^11.13.3
        version: 11.14.0(@types/react@19.0.6)(react@19.0.0)
      '@fortawesome/fontawesome-svg-core':
        specifier: ^6.6.0
        version: 6.7.2
      '@fortawesome/free-solid-svg-icons':
        specifier: ^6.6.0
        version: 6.7.2
      '@fortawesome/react-fontawesome':
        specifier: ^0.2.2
        version: 0.2.2(@fortawesome/fontawesome-svg-core@6.7.2)(react@19.0.0)
      '@types/lodash':
        specifier: ^4.17
        version: 4.17.14
      '@vitejs/plugin-react-swc':
        specifier: ^3.7.0
        version: 3.7.2(@swc/helpers@0.5.15)(vite@6.0.7(@types/node@22.10.5)(terser@5.37.0))
      lodash:
        specifier: ^4.17
        version: 4.17.21
      lucide-react:
<<<<<<< HEAD
        specifier: ^0.471.0
        version: 0.471.1(react@18.3.1)
=======
        specifier: ^0.456.0
        version: 0.456.0(react@19.0.0)
>>>>>>> 19a35577
      next-themes:
        specifier: ^0.4.3
        version: 0.4.4(react-dom@19.0.0(react@19.0.0))(react@19.0.0)
      react:
        specifier: ^19.0.0
        version: 19.0.0
      react-dom:
        specifier: ^19.0.0
        version: 19.0.0(react@19.0.0)
      react-icons:
        specifier: ^5.3.0
        version: 5.4.0(react@19.0.0)
      react-select:
        specifier: ^5.8.1
        version: 5.9.0(@types/react@19.0.6)(react-dom@19.0.0(react@19.0.0))(react@19.0.0)
    devDependencies:
      '@eslint/compat':
        specifier: ^1.1.1
        version: 1.2.5(eslint@9.18.0)
      '@rollup/plugin-terser':
        specifier: ^0.4.4
        version: 0.4.4(rollup@4.30.1)
      '@tauri-apps/api':
        specifier: ^1.6.0
        version: 1.6.0
      '@tauri-apps/cli':
        specifier: ^1.6.2
        version: 1.6.3
      '@types/node':
        specifier: ^22.7.4
        version: 22.10.5
      '@types/react':
        specifier: ^19.0.0
        version: 19.0.6
      '@types/react-dom':
        specifier: ^19.0.0
        version: 19.0.3(@types/react@19.0.6)
      '@typescript-eslint/eslint-plugin':
        specifier: ^8.14.0
        version: 8.20.0(@typescript-eslint/parser@8.20.0(eslint@9.18.0)(typescript@5.7.3))(eslint@9.18.0)(typescript@5.7.3)
      '@typescript-eslint/parser':
        specifier: ^8.14.0
        version: 8.20.0(eslint@9.18.0)(typescript@5.7.3)
      '@typescript-eslint/typescript-estree':
        specifier: ^8.14.0
        version: 8.20.0(typescript@5.7.3)
      core-js:
        specifier: ^3.38.1
        version: 3.40.0
      eslint:
        specifier: ^9.11.1
        version: 9.18.0
      eslint-config-prettier:
        specifier: ^9.1.0
        version: 9.1.0(eslint@9.18.0)
      eslint-plugin-import:
        specifier: ^2.31
        version: 2.31.0(@typescript-eslint/parser@8.20.0(eslint@9.18.0)(typescript@5.7.3))(eslint@9.18.0)
      eslint-plugin-react:
        specifier: ^7.37.0
        version: 7.37.4(eslint@9.18.0)
      eslint-plugin-react-hooks:
        specifier: ^5.0.0
        version: 5.1.0(eslint@9.18.0)
      eslint-plugin-simple-import-sort:
        specifier: ^12.1.1
        version: 12.1.1(eslint@9.18.0)
      jsdom:
        specifier: ^26.0.0
        version: 26.0.0
      prettier:
        specifier: ^3.3.3
        version: 3.4.2
      react-query:
        specifier: ^3.39.3
        version: 3.39.3(react-dom@19.0.0(react@19.0.0))(react@19.0.0)
      react-refresh:
        specifier: ^0.16.0
        version: 0.16.0
      typescript:
        specifier: 5.7.3
        version: 5.7.3
      vite:
        specifier: ^6.0.0
        version: 6.0.7(@types/node@22.10.5)(terser@5.37.0)
      vite-tsconfig-paths:
        specifier: ^5.1.2
<<<<<<< HEAD
        version: 5.1.4(typescript@5.7.3)(vite@5.4.11(@types/node@22.10.5)(terser@5.37.0))
=======
        version: 5.1.4(typescript@5.6.3)(vite@6.0.7(@types/node@22.10.5)(terser@5.37.0))
>>>>>>> 19a35577

packages:

  '@ark-ui/react@4.8.0':
    resolution: {integrity: sha512-42GgXBbeNzxOin1Ac/X1dP45a6SM5np3tEq8qJmDA4h82AVdPXmtZ//3GMDdLl9CXngvSlKYqsrU+/be1xj3pg==}
    peerDependencies:
      react: '>=18.0.0'
      react-dom: '>=18.0.0'

  '@asamuzakjp/css-color@2.8.2':
    resolution: {integrity: sha512-RtWv9jFN2/bLExuZgFFZ0I3pWWeezAHGgrmjqGGWclATl1aDe3yhCUaI0Ilkp6OCk9zX7+FjvDasEX8Q9Rxc5w==}

  '@babel/code-frame@7.26.2':
    resolution: {integrity: sha512-RJlIHRueQgwWitWgF8OdFYGZX328Ax5BCemNGlqHfplnRT9ESi8JkFlvaVYbS+UubVY6dpv87Fs2u5M29iNFVQ==}
    engines: {node: '>=6.9.0'}

  '@babel/generator@7.26.5':
    resolution: {integrity: sha512-2caSP6fN9I7HOe6nqhtft7V4g7/V/gfDsC3Ag4W7kEzzvRGKqiv0pu0HogPiZ3KaVSoNDhUws6IJjDjpfmYIXw==}
    engines: {node: '>=6.9.0'}

  '@babel/helper-module-imports@7.25.9':
    resolution: {integrity: sha512-tnUA4RsrmflIM6W6RFTLFSXITtl0wKjgpnLgXyowocVPrbYrLUXSBXDgTs8BlbmIzIdlBySRQjINYs2BAkiLtw==}
    engines: {node: '>=6.9.0'}

  '@babel/helper-string-parser@7.25.9':
    resolution: {integrity: sha512-4A/SCr/2KLd5jrtOMFzaKjVtAei3+2r/NChoBNoZ3EyP/+GlhoaEGoWOZUmFmoITP7zOJyHIMm+DYRd8o3PvHA==}
    engines: {node: '>=6.9.0'}

  '@babel/helper-validator-identifier@7.25.9':
    resolution: {integrity: sha512-Ed61U6XJc3CVRfkERJWDz4dJwKe7iLmmJsbOGu9wSloNSFttHV0I8g6UAgb7qnK5ly5bGLPd4oXZlxCdANBOWQ==}
    engines: {node: '>=6.9.0'}

  '@babel/parser@7.26.5':
    resolution: {integrity: sha512-SRJ4jYmXRqV1/Xc+TIVG84WjHBXKlxO9sHQnA2Pf12QQEAp1LOh6kDzNHXcUnbH1QI0FDoPPVOt+vyUDucxpaw==}
    engines: {node: '>=6.0.0'}
    hasBin: true

  '@babel/runtime@7.26.0':
    resolution: {integrity: sha512-FDSOghenHTiToteC/QRlv2q3DhPZ/oOXTBoirfWNx1Cx3TMVcGWQtMMmQcSvb/JjpNeGzx8Pq/b4fKEJuWm1sw==}
    engines: {node: '>=6.9.0'}

  '@babel/template@7.25.9':
    resolution: {integrity: sha512-9DGttpmPvIxBb/2uwpVo3dqJ+O6RooAFOS+lB+xDqoE2PVCE8nfoHMdZLpfCQRLwvohzXISPZcgxt80xLfsuwg==}
    engines: {node: '>=6.9.0'}

  '@babel/traverse@7.26.5':
    resolution: {integrity: sha512-rkOSPOw+AXbgtwUga3U4u8RpoK9FEFWBNAlTpcnkLFjL5CT+oyHNuUUC/xx6XefEJ16r38r8Bc/lfp6rYuHeJQ==}
    engines: {node: '>=6.9.0'}

  '@babel/types@7.26.5':
    resolution: {integrity: sha512-L6mZmwFDK6Cjh1nRCLXpa6no13ZIioJDz7mdkzHv399pThrTa/k0nUlNaenOeh2kWu/iaOQYElEpKPUswUa9Vg==}
    engines: {node: '>=6.9.0'}

  '@chakra-ui/anatomy@2.3.5':
    resolution: {integrity: sha512-3im33cUOxCbISjaBlINE2u8BOwJSCdzpjCX0H+0JxK2xz26UaVA5xeI3NYHUoxDnr/QIrgfrllGxS0szYwOcyg==}

  '@chakra-ui/react@3.3.1':
    resolution: {integrity: sha512-npO3gwzU8Zf6EcfUSApeSGLgts12DVScyE316uXe17i0vO9xz5QladLKN+qdzA0YnSKsefZVErLAeM9FsKk/+A==}
    peerDependencies:
      '@emotion/react': '>=11'
      react: '>=18'
      react-dom: '>=18'

  '@chakra-ui/styled-system@2.12.0':
    resolution: {integrity: sha512-zoqLw1I2y4GlZ0LDoyw8o0JjoDOW6u0IwFPAoHuw0UMbP8glHUGvwEL1STug/i/GzBKw83yoF6ae41HIQvhMww==}

  '@chakra-ui/theme-tools@2.2.7':
    resolution: {integrity: sha512-K/VJd0QcnKik7m+qZTkggqNLep6+MPUu8IP5TUpHsnSM5R/RVjsJIR7gO8IZVAIMIGLLTIhGshHxeMekqv6LcQ==}
    peerDependencies:
      '@chakra-ui/styled-system': '>=2.0.0'

  '@chakra-ui/utils@2.2.2':
    resolution: {integrity: sha512-jUPLT0JzRMWxpdzH6c+t0YMJYrvc5CLericgITV3zDSXblkfx3DsYXqU11DJTSGZI9dUKzM1Wd0Wswn4eJwvFQ==}
    peerDependencies:
      react: '>=16.8.0'

  '@chakra-ui/utils@2.2.3':
    resolution: {integrity: sha512-cldoCQuexZ6e07/9hWHKD4l1QXXlM1Nax9tuQOBvVf/EgwNZt3nZu8zZRDFlhAOKCTQDkmpLTTu+eXXjChNQOw==}
    peerDependencies:
      react: '>=16.8.0'

  '@csstools/color-helpers@5.0.1':
    resolution: {integrity: sha512-MKtmkA0BX87PKaO1NFRTFH+UnkgnmySQOvNxJubsadusqPEC2aJ9MOQiMceZJJ6oitUl/i0L6u0M1IrmAOmgBA==}
    engines: {node: '>=18'}

  '@csstools/css-calc@2.1.1':
    resolution: {integrity: sha512-rL7kaUnTkL9K+Cvo2pnCieqNpTKgQzy5f+N+5Iuko9HAoasP+xgprVh7KN/MaJVvVL1l0EzQq2MoqBHKSrDrag==}
    engines: {node: '>=18'}
    peerDependencies:
      '@csstools/css-parser-algorithms': ^3.0.4
      '@csstools/css-tokenizer': ^3.0.3

  '@csstools/css-color-parser@3.0.7':
    resolution: {integrity: sha512-nkMp2mTICw32uE5NN+EsJ4f5N+IGFeCFu4bGpiKgb2Pq/7J/MpyLBeQ5ry4KKtRFZaYs6sTmcMYrSRIyj5DFKA==}
    engines: {node: '>=18'}
    peerDependencies:
      '@csstools/css-parser-algorithms': ^3.0.4
      '@csstools/css-tokenizer': ^3.0.3

  '@csstools/css-parser-algorithms@3.0.4':
    resolution: {integrity: sha512-Up7rBoV77rv29d3uKHUIVubz1BTcgyUK72IvCQAbfbMv584xHcGKCKbWh7i8hPrRJ7qU4Y8IO3IY9m+iTB7P3A==}
    engines: {node: '>=18'}
    peerDependencies:
      '@csstools/css-tokenizer': ^3.0.3

  '@csstools/css-tokenizer@3.0.3':
    resolution: {integrity: sha512-UJnjoFsmxfKUdNYdWgOB0mWUypuLvAfQPH1+pyvRJs6euowbFkFC6P13w1l8mJyi3vxYMxc9kld5jZEGRQs6bw==}
    engines: {node: '>=18'}

  '@emotion/babel-plugin@11.13.5':
    resolution: {integrity: sha512-pxHCpT2ex+0q+HH91/zsdHkw/lXd468DIN2zvfvLtPKLLMo6gQj7oLObq8PhkrxOZb/gGCq03S3Z7PDhS8pduQ==}

  '@emotion/cache@11.14.0':
    resolution: {integrity: sha512-L/B1lc/TViYk4DcpGxtAVbx0ZyiKM5ktoIyafGkH6zg/tj+mA+NE//aPYKG0k8kCHSHVJrpLpcAlOBEXQ3SavA==}

  '@emotion/hash@0.9.2':
    resolution: {integrity: sha512-MyqliTZGuOm3+5ZRSaaBGP3USLw6+EGykkwZns2EPC5g8jJ4z9OrdZY9apkl3+UP9+sdz76YYkwCKP5gh8iY3g==}

  '@emotion/is-prop-valid@1.3.1':
    resolution: {integrity: sha512-/ACwoqx7XQi9knQs/G0qKvv5teDMhD7bXYns9N/wM8ah8iNb8jZ2uNO0YOgiq2o2poIvVtJS2YALasQuMSQ7Kw==}

  '@emotion/memoize@0.9.0':
    resolution: {integrity: sha512-30FAj7/EoJ5mwVPOWhAyCX+FPfMDrVecJAM+Iw9NRoSl4BBAQeqj4cApHHUXOVvIPgLVDsCFoz/hGD+5QQD1GQ==}

  '@emotion/react@11.14.0':
    resolution: {integrity: sha512-O000MLDBDdk/EohJPFUqvnp4qnHeYkVP5B0xEG0D/L7cOKP9kefu2DXn8dj74cQfsEzUqh+sr1RzFqiL1o+PpA==}
    peerDependencies:
      '@types/react': '*'
      react: '>=16.8.0'
    peerDependenciesMeta:
      '@types/react':
        optional: true

  '@emotion/serialize@1.3.3':
    resolution: {integrity: sha512-EISGqt7sSNWHGI76hC7x1CksiXPahbxEOrC5RjmFRJTqLyEK9/9hZvBbiYn70dw4wuwMKiEMCUlR6ZXTSWQqxA==}

  '@emotion/sheet@1.4.0':
    resolution: {integrity: sha512-fTBW9/8r2w3dXWYM4HCB1Rdp8NLibOw2+XELH5m5+AkWiL/KqYX6dc0kKYlaYyKjrQ6ds33MCdMPEwgs2z1rqg==}

  '@emotion/unitless@0.10.0':
    resolution: {integrity: sha512-dFoMUuQA20zvtVTuxZww6OHoJYgrzfKM1t52mVySDJnMSEa08ruEvdYQbhvyu6soU+NeLVd3yKfTfT0NeV6qGg==}

  '@emotion/use-insertion-effect-with-fallbacks@1.2.0':
    resolution: {integrity: sha512-yJMtVdH59sxi/aVJBpk9FQq+OR8ll5GT8oWd57UpeaKEVGab41JWaCFA7FRLoMLloOZF/c/wsPoe+bfGmRKgDg==}
    peerDependencies:
      react: '>=16.8.0'

  '@emotion/utils@1.4.2':
    resolution: {integrity: sha512-3vLclRofFziIa3J2wDh9jjbkUz9qk5Vi3IZ/FSTKViB0k+ef0fPV7dYrUIugbgupYDx7v9ud/SjrtEP8Y4xLoA==}

  '@emotion/weak-memoize@0.4.0':
    resolution: {integrity: sha512-snKqtPW01tN0ui7yu9rGv69aJXr/a/Ywvl11sUjNtEcRc+ng/mQriFL0wLXMef74iHa/EkftbDzU9F8iFbH+zg==}

  '@esbuild/aix-ppc64@0.24.2':
    resolution: {integrity: sha512-thpVCb/rhxE/BnMLQ7GReQLLN8q9qbHmI55F4489/ByVg2aQaQ6kbcLb6FHkocZzQhxc4gx0sCk0tJkKBFzDhA==}
    engines: {node: '>=18'}
    cpu: [ppc64]
    os: [aix]

  '@esbuild/android-arm64@0.24.2':
    resolution: {integrity: sha512-cNLgeqCqV8WxfcTIOeL4OAtSmL8JjcN6m09XIgro1Wi7cF4t/THaWEa7eL5CMoMBdjoHOTh/vwTO/o2TRXIyzg==}
    engines: {node: '>=18'}
    cpu: [arm64]
    os: [android]

  '@esbuild/android-arm@0.24.2':
    resolution: {integrity: sha512-tmwl4hJkCfNHwFB3nBa8z1Uy3ypZpxqxfTQOcHX+xRByyYgunVbZ9MzUUfb0RxaHIMnbHagwAxuTL+tnNM+1/Q==}
    engines: {node: '>=18'}
    cpu: [arm]
    os: [android]

  '@esbuild/android-x64@0.24.2':
    resolution: {integrity: sha512-B6Q0YQDqMx9D7rvIcsXfmJfvUYLoP722bgfBlO5cGvNVb5V/+Y7nhBE3mHV9OpxBf4eAS2S68KZztiPaWq4XYw==}
    engines: {node: '>=18'}
    cpu: [x64]
    os: [android]

  '@esbuild/darwin-arm64@0.24.2':
    resolution: {integrity: sha512-kj3AnYWc+CekmZnS5IPu9D+HWtUI49hbnyqk0FLEJDbzCIQt7hg7ucF1SQAilhtYpIujfaHr6O0UHlzzSPdOeA==}
    engines: {node: '>=18'}
    cpu: [arm64]
    os: [darwin]

  '@esbuild/darwin-x64@0.24.2':
    resolution: {integrity: sha512-WeSrmwwHaPkNR5H3yYfowhZcbriGqooyu3zI/3GGpF8AyUdsrrP0X6KumITGA9WOyiJavnGZUwPGvxvwfWPHIA==}
    engines: {node: '>=18'}
    cpu: [x64]
    os: [darwin]

  '@esbuild/freebsd-arm64@0.24.2':
    resolution: {integrity: sha512-UN8HXjtJ0k/Mj6a9+5u6+2eZ2ERD7Edt1Q9IZiB5UZAIdPnVKDoG7mdTVGhHJIeEml60JteamR3qhsr1r8gXvg==}
    engines: {node: '>=18'}
    cpu: [arm64]
    os: [freebsd]

  '@esbuild/freebsd-x64@0.24.2':
    resolution: {integrity: sha512-TvW7wE/89PYW+IevEJXZ5sF6gJRDY/14hyIGFXdIucxCsbRmLUcjseQu1SyTko+2idmCw94TgyaEZi9HUSOe3Q==}
    engines: {node: '>=18'}
    cpu: [x64]
    os: [freebsd]

  '@esbuild/linux-arm64@0.24.2':
    resolution: {integrity: sha512-7HnAD6074BW43YvvUmE/35Id9/NB7BeX5EoNkK9obndmZBUk8xmJJeU7DwmUeN7tkysslb2eSl6CTrYz6oEMQg==}
    engines: {node: '>=18'}
    cpu: [arm64]
    os: [linux]

  '@esbuild/linux-arm@0.24.2':
    resolution: {integrity: sha512-n0WRM/gWIdU29J57hJyUdIsk0WarGd6To0s+Y+LwvlC55wt+GT/OgkwoXCXvIue1i1sSNWblHEig00GBWiJgfA==}
    engines: {node: '>=18'}
    cpu: [arm]
    os: [linux]

  '@esbuild/linux-ia32@0.24.2':
    resolution: {integrity: sha512-sfv0tGPQhcZOgTKO3oBE9xpHuUqguHvSo4jl+wjnKwFpapx+vUDcawbwPNuBIAYdRAvIDBfZVvXprIj3HA+Ugw==}
    engines: {node: '>=18'}
    cpu: [ia32]
    os: [linux]

  '@esbuild/linux-loong64@0.24.2':
    resolution: {integrity: sha512-CN9AZr8kEndGooS35ntToZLTQLHEjtVB5n7dl8ZcTZMonJ7CCfStrYhrzF97eAecqVbVJ7APOEe18RPI4KLhwQ==}
    engines: {node: '>=18'}
    cpu: [loong64]
    os: [linux]

  '@esbuild/linux-mips64el@0.24.2':
    resolution: {integrity: sha512-iMkk7qr/wl3exJATwkISxI7kTcmHKE+BlymIAbHO8xanq/TjHaaVThFF6ipWzPHryoFsesNQJPE/3wFJw4+huw==}
    engines: {node: '>=18'}
    cpu: [mips64el]
    os: [linux]

  '@esbuild/linux-ppc64@0.24.2':
    resolution: {integrity: sha512-shsVrgCZ57Vr2L8mm39kO5PPIb+843FStGt7sGGoqiiWYconSxwTiuswC1VJZLCjNiMLAMh34jg4VSEQb+iEbw==}
    engines: {node: '>=18'}
    cpu: [ppc64]
    os: [linux]

  '@esbuild/linux-riscv64@0.24.2':
    resolution: {integrity: sha512-4eSFWnU9Hhd68fW16GD0TINewo1L6dRrB+oLNNbYyMUAeOD2yCK5KXGK1GH4qD/kT+bTEXjsyTCiJGHPZ3eM9Q==}
    engines: {node: '>=18'}
    cpu: [riscv64]
    os: [linux]

  '@esbuild/linux-s390x@0.24.2':
    resolution: {integrity: sha512-S0Bh0A53b0YHL2XEXC20bHLuGMOhFDO6GN4b3YjRLK//Ep3ql3erpNcPlEFed93hsQAjAQDNsvcK+hV90FubSw==}
    engines: {node: '>=18'}
    cpu: [s390x]
    os: [linux]

  '@esbuild/linux-x64@0.24.2':
    resolution: {integrity: sha512-8Qi4nQcCTbLnK9WoMjdC9NiTG6/E38RNICU6sUNqK0QFxCYgoARqVqxdFmWkdonVsvGqWhmm7MO0jyTqLqwj0Q==}
    engines: {node: '>=18'}
    cpu: [x64]
    os: [linux]

  '@esbuild/netbsd-arm64@0.24.2':
    resolution: {integrity: sha512-wuLK/VztRRpMt9zyHSazyCVdCXlpHkKm34WUyinD2lzK07FAHTq0KQvZZlXikNWkDGoT6x3TD51jKQ7gMVpopw==}
    engines: {node: '>=18'}
    cpu: [arm64]
    os: [netbsd]

  '@esbuild/netbsd-x64@0.24.2':
    resolution: {integrity: sha512-VefFaQUc4FMmJuAxmIHgUmfNiLXY438XrL4GDNV1Y1H/RW3qow68xTwjZKfj/+Plp9NANmzbH5R40Meudu8mmw==}
    engines: {node: '>=18'}
    cpu: [x64]
    os: [netbsd]

  '@esbuild/openbsd-arm64@0.24.2':
    resolution: {integrity: sha512-YQbi46SBct6iKnszhSvdluqDmxCJA+Pu280Av9WICNwQmMxV7nLRHZfjQzwbPs3jeWnuAhE9Jy0NrnJ12Oz+0A==}
    engines: {node: '>=18'}
    cpu: [arm64]
    os: [openbsd]

  '@esbuild/openbsd-x64@0.24.2':
    resolution: {integrity: sha512-+iDS6zpNM6EnJyWv0bMGLWSWeXGN/HTaF/LXHXHwejGsVi+ooqDfMCCTerNFxEkM3wYVcExkeGXNqshc9iMaOA==}
    engines: {node: '>=18'}
    cpu: [x64]
    os: [openbsd]

  '@esbuild/sunos-x64@0.24.2':
    resolution: {integrity: sha512-hTdsW27jcktEvpwNHJU4ZwWFGkz2zRJUz8pvddmXPtXDzVKTTINmlmga3ZzwcuMpUvLw7JkLy9QLKyGpD2Yxig==}
    engines: {node: '>=18'}
    cpu: [x64]
    os: [sunos]

  '@esbuild/win32-arm64@0.24.2':
    resolution: {integrity: sha512-LihEQ2BBKVFLOC9ZItT9iFprsE9tqjDjnbulhHoFxYQtQfai7qfluVODIYxt1PgdoyQkz23+01rzwNwYfutxUQ==}
    engines: {node: '>=18'}
    cpu: [arm64]
    os: [win32]

  '@esbuild/win32-ia32@0.24.2':
    resolution: {integrity: sha512-q+iGUwfs8tncmFC9pcnD5IvRHAzmbwQ3GPS5/ceCyHdjXubwQWI12MKWSNSMYLJMq23/IUCvJMS76PDqXe1fxA==}
    engines: {node: '>=18'}
    cpu: [ia32]
    os: [win32]

  '@esbuild/win32-x64@0.24.2':
    resolution: {integrity: sha512-7VTgWzgMGvup6aSqDPLiW5zHaxYJGTO4OokMjIlrCtf+VpEL+cXKtCvg723iguPYI5oaUNdS+/V7OU2gvXVWEg==}
    engines: {node: '>=18'}
    cpu: [x64]
    os: [win32]

  '@eslint-community/eslint-utils@4.4.1':
    resolution: {integrity: sha512-s3O3waFUrMV8P/XaF/+ZTp1X9XBZW1a4B97ZnjQF2KYWaFD2A8KyFBsrsfSjEmjn3RGWAIuvlneuZm3CUK3jbA==}
    engines: {node: ^12.22.0 || ^14.17.0 || >=16.0.0}
    peerDependencies:
      eslint: ^6.0.0 || ^7.0.0 || >=8.0.0

  '@eslint-community/regexpp@4.12.1':
    resolution: {integrity: sha512-CCZCDJuduB9OUkFkY2IgppNZMi2lBQgD2qzwXkEia16cge2pijY/aXi96CJMquDMn3nJdlPV1A5KrJEXwfLNzQ==}
    engines: {node: ^12.0.0 || ^14.0.0 || >=16.0.0}

  '@eslint/compat@1.2.5':
    resolution: {integrity: sha512-5iuG/StT+7OfvhoBHPlmxkPA9om6aDUFgmD4+mWKAGsYt4vCe8rypneG03AuseyRHBmcCLXQtIH5S26tIoggLg==}
    engines: {node: ^18.18.0 || ^20.9.0 || >=21.1.0}
    peerDependencies:
      eslint: ^9.10.0
    peerDependenciesMeta:
      eslint:
        optional: true

  '@eslint/config-array@0.19.1':
    resolution: {integrity: sha512-fo6Mtm5mWyKjA/Chy1BYTdn5mGJoDNjC7C64ug20ADsRDGrA85bN3uK3MaKbeRkRuuIEAR5N33Jr1pbm411/PA==}
    engines: {node: ^18.18.0 || ^20.9.0 || >=21.1.0}

  '@eslint/core@0.10.0':
    resolution: {integrity: sha512-gFHJ+xBOo4G3WRlR1e/3G8A6/KZAH6zcE/hkLRCZTi/B9avAG365QhFA8uOGzTMqgTghpn7/fSnscW++dpMSAw==}
    engines: {node: ^18.18.0 || ^20.9.0 || >=21.1.0}

  '@eslint/eslintrc@3.2.0':
    resolution: {integrity: sha512-grOjVNN8P3hjJn/eIETF1wwd12DdnwFDoyceUJLYYdkpbwq3nLi+4fqrTAONx7XDALqlL220wC/RHSC/QTI/0w==}
    engines: {node: ^18.18.0 || ^20.9.0 || >=21.1.0}

  '@eslint/js@9.18.0':
    resolution: {integrity: sha512-fK6L7rxcq6/z+AaQMtiFTkvbHkBLNlwyRxHpKawP0x3u9+NC6MQTnFW+AdpwC6gfHTW0051cokQgtTN2FqlxQA==}
    engines: {node: ^18.18.0 || ^20.9.0 || >=21.1.0}

  '@eslint/object-schema@2.1.5':
    resolution: {integrity: sha512-o0bhxnL89h5Bae5T318nFoFzGy+YE5i/gGkoPAgkmTVdRKTiv3p8JHevPiPaMwoloKfEiiaHlawCqaZMqRm+XQ==}
    engines: {node: ^18.18.0 || ^20.9.0 || >=21.1.0}

  '@eslint/plugin-kit@0.2.5':
    resolution: {integrity: sha512-lB05FkqEdUg2AA0xEbUz0SnkXT1LcCTa438W4IWTUh4hdOnVbQyOJ81OrDXsJk/LSiJHubgGEFoR5EHq1NsH1A==}
    engines: {node: ^18.18.0 || ^20.9.0 || >=21.1.0}

  '@floating-ui/core@1.6.9':
    resolution: {integrity: sha512-uMXCuQ3BItDUbAMhIXw7UPXRfAlOAvZzdK9BWpE60MCn+Svt3aLn9jsPTi/WNGlRUu2uI0v5S7JiIUsbsvh3fw==}

  '@floating-ui/dom@1.6.12':
    resolution: {integrity: sha512-NP83c0HjokcGVEMeoStg317VD9W7eDlGK7457dMBANbKA6GJZdc7rjujdgqzTaz93jkGgc5P/jeWbaCHnMNc+w==}

  '@floating-ui/dom@1.6.13':
    resolution: {integrity: sha512-umqzocjDgNRGTuO7Q8CU32dkHkECqI8ZdMZ5Swb6QAM0t5rnlrN3lGo1hdpscRd3WS8T6DKYK4ephgIH9iRh3w==}

  '@floating-ui/utils@0.2.9':
    resolution: {integrity: sha512-MDWhGtE+eHw5JW7lq4qhc5yRLS11ERl1c7Z6Xd0a58DozHES6EnNNwUWbMiG4J9Cgj053Bhk8zvlhFYKVhULwg==}

  '@fortawesome/fontawesome-common-types@6.7.2':
    resolution: {integrity: sha512-Zs+YeHUC5fkt7Mg1l6XTniei3k4bwG/yo3iFUtZWd/pMx9g3fdvkSK9E0FOC+++phXOka78uJcYb8JaFkW52Xg==}
    engines: {node: '>=6'}

  '@fortawesome/fontawesome-svg-core@6.7.2':
    resolution: {integrity: sha512-yxtOBWDrdi5DD5o1pmVdq3WMCvnobT0LU6R8RyyVXPvFRd2o79/0NCuQoCjNTeZz9EzA9xS3JxNWfv54RIHFEA==}
    engines: {node: '>=6'}

  '@fortawesome/free-solid-svg-icons@6.7.2':
    resolution: {integrity: sha512-GsBrnOzU8uj0LECDfD5zomZJIjrPhIlWU82AHwa2s40FKH+kcxQaBvBo3Z4TxyZHIyX8XTDxsyA33/Vx9eFuQA==}
    engines: {node: '>=6'}

  '@fortawesome/react-fontawesome@0.2.2':
    resolution: {integrity: sha512-EnkrprPNqI6SXJl//m29hpaNzOp1bruISWaOiRtkMi/xSvHJlzc2j2JAYS7egxt/EbjSNV/k6Xy0AQI6vB2+1g==}
    peerDependencies:
      '@fortawesome/fontawesome-svg-core': ~1 || ~6
      react: '>=16.3'

  '@humanfs/core@0.19.1':
    resolution: {integrity: sha512-5DyQ4+1JEUzejeK1JGICcideyfUbGixgS9jNgex5nqkW+cY7WZhxBigmieN5Qnw9ZosSNVC9KQKyb+GUaGyKUA==}
    engines: {node: '>=18.18.0'}

  '@humanfs/node@0.16.6':
    resolution: {integrity: sha512-YuI2ZHQL78Q5HbhDiBA1X4LmYdXCKCMQIfw0pw7piHJwyREFebJUvrQN4cMssyES6x+vfUbx1CIpaQUKYdQZOw==}
    engines: {node: '>=18.18.0'}

  '@humanwhocodes/module-importer@1.0.1':
    resolution: {integrity: sha512-bxveV4V8v5Yb4ncFTT3rPSgZBOpCkjfK0y4oVVVJwIuDVBRMDXrPyXRL988i5ap9m9bnyEEjWfm5WkBmtffLfA==}
    engines: {node: '>=12.22'}

  '@humanwhocodes/retry@0.3.1':
    resolution: {integrity: sha512-JBxkERygn7Bv/GbN5Rv8Ul6LVknS+5Bp6RgDC/O8gEBU/yeH5Ui5C/OlWrTb6qct7LjjfT6Re2NxB0ln0yYybA==}
    engines: {node: '>=18.18'}

  '@humanwhocodes/retry@0.4.1':
    resolution: {integrity: sha512-c7hNEllBlenFTHBky65mhq8WD2kbN9Q6gk0bTk8lSBvc554jpXSkST1iePudpt7+A/AQvuHs9EMqjHDXMY1lrA==}
    engines: {node: '>=18.18'}

  '@internationalized/date@3.6.0':
    resolution: {integrity: sha512-+z6ti+CcJnRlLHok/emGEsWQhe7kfSmEW+/6qCzvKY67YPh7YOBfvc7+/+NXq+zJlbArg30tYpqLjNgcAYv2YQ==}

  '@internationalized/number@3.6.0':
    resolution: {integrity: sha512-PtrRcJVy7nw++wn4W2OuePQQfTqDzfusSuY1QTtui4wa7r+rGVtR75pO8CyKvHvzyQYi3Q1uO5sY0AsB4e65Bw==}

  '@jridgewell/gen-mapping@0.3.8':
    resolution: {integrity: sha512-imAbBGkb+ebQyxKgzv5Hu2nmROxoDOXHh80evxdoXNOrvAnVx7zimzc1Oo5h9RlfV4vPXaE2iM5pOFbvOCClWA==}
    engines: {node: '>=6.0.0'}

  '@jridgewell/resolve-uri@3.1.2':
    resolution: {integrity: sha512-bRISgCIjP20/tbWSPWMEi54QVPRZExkuD9lJL+UIxUKtwVJA8wW1Trb1jMs1RFXo1CBTNZ/5hpC9QvmKWdopKw==}
    engines: {node: '>=6.0.0'}

  '@jridgewell/set-array@1.2.1':
    resolution: {integrity: sha512-R8gLRTZeyp03ymzP/6Lil/28tGeGEzhx1q2k703KGWRAI1VdvPIXdG70VJc2pAMw3NA6JKL5hhFu1sJX0Mnn/A==}
    engines: {node: '>=6.0.0'}

  '@jridgewell/source-map@0.3.6':
    resolution: {integrity: sha512-1ZJTZebgqllO79ue2bm3rIGud/bOe0pP5BjSRCRxxYkEZS8STV7zN84UBbiYu7jy+eCKSnVIUgoWWE/tt+shMQ==}

  '@jridgewell/sourcemap-codec@1.5.0':
    resolution: {integrity: sha512-gv3ZRaISU3fjPAgNsriBRqGWQL6quFx04YMPW/zD8XMLsU32mhCCbfbO6KZFLjvYpCZ8zyDEgqsgf+PwPaM7GQ==}

  '@jridgewell/trace-mapping@0.3.25':
    resolution: {integrity: sha512-vNk6aEwybGtawWmy/PzwnGDOjCkLWSD2wqvjGGAgOAwCGWySYXfYoxt00IJkTF+8Lb57DwOb3Aa0o9CApepiYQ==}

  '@nodelib/fs.scandir@2.1.5':
    resolution: {integrity: sha512-vq24Bq3ym5HEQm2NKCr3yXDwjc7vTsEThRDnkp2DK9p1uqLR+DHurm/NOTo0KG7HYHU7eppKZj3MyqYuMBf62g==}
    engines: {node: '>= 8'}

  '@nodelib/fs.stat@2.0.5':
    resolution: {integrity: sha512-RkhPPp2zrqDAQA/2jNhnztcPAlv64XdhIp7a7454A5ovI7Bukxgt7MX7udwAu3zg1DcpPU0rz3VV1SeaqvY4+A==}
    engines: {node: '>= 8'}

  '@nodelib/fs.walk@1.2.8':
    resolution: {integrity: sha512-oGB+UxlgWcgQkgwo8GcEGwemoTFt3FIO9ababBmaGwXIoBKZ+GTy0pP185beGg7Llih/NSHSV2XAs1lnznocSg==}
    engines: {node: '>= 8'}

  '@pandacss/is-valid-prop@0.41.0':
    resolution: {integrity: sha512-BE6h6CsJk14ugIRrsazJtN3fcg+KDFRat1Bs93YFKH6jd4DOb1yUyVvC70jKqPVvg70zEcV8acZ7VdcU5TLu+w==}

  '@rollup/plugin-terser@0.4.4':
    resolution: {integrity: sha512-XHeJC5Bgvs8LfukDwWZp7yeqin6ns8RTl2B9avbejt6tZqsqvVoWI7ZTQrcNsfKEDWBTnTxM8nMDkO2IFFbd0A==}
    engines: {node: '>=14.0.0'}
    peerDependencies:
      rollup: ^2.0.0||^3.0.0||^4.0.0
    peerDependenciesMeta:
      rollup:
        optional: true

  '@rollup/rollup-android-arm-eabi@4.30.1':
    resolution: {integrity: sha512-pSWY+EVt3rJ9fQ3IqlrEUtXh3cGqGtPDH1FQlNZehO2yYxCHEX1SPsz1M//NXwYfbTlcKr9WObLnJX9FsS9K1Q==}
    cpu: [arm]
    os: [android]

  '@rollup/rollup-android-arm64@4.30.1':
    resolution: {integrity: sha512-/NA2qXxE3D/BRjOJM8wQblmArQq1YoBVJjrjoTSBS09jgUisq7bqxNHJ8kjCHeV21W/9WDGwJEWSN0KQ2mtD/w==}
    cpu: [arm64]
    os: [android]

  '@rollup/rollup-darwin-arm64@4.30.1':
    resolution: {integrity: sha512-r7FQIXD7gB0WJ5mokTUgUWPl0eYIH0wnxqeSAhuIwvnnpjdVB8cRRClyKLQr7lgzjctkbp5KmswWszlwYln03Q==}
    cpu: [arm64]
    os: [darwin]

  '@rollup/rollup-darwin-x64@4.30.1':
    resolution: {integrity: sha512-x78BavIwSH6sqfP2xeI1hd1GpHL8J4W2BXcVM/5KYKoAD3nNsfitQhvWSw+TFtQTLZ9OmlF+FEInEHyubut2OA==}
    cpu: [x64]
    os: [darwin]

  '@rollup/rollup-freebsd-arm64@4.30.1':
    resolution: {integrity: sha512-HYTlUAjbO1z8ywxsDFWADfTRfTIIy/oUlfIDmlHYmjUP2QRDTzBuWXc9O4CXM+bo9qfiCclmHk1x4ogBjOUpUQ==}
    cpu: [arm64]
    os: [freebsd]

  '@rollup/rollup-freebsd-x64@4.30.1':
    resolution: {integrity: sha512-1MEdGqogQLccphhX5myCJqeGNYTNcmTyaic9S7CG3JhwuIByJ7J05vGbZxsizQthP1xpVx7kd3o31eOogfEirw==}
    cpu: [x64]
    os: [freebsd]

  '@rollup/rollup-linux-arm-gnueabihf@4.30.1':
    resolution: {integrity: sha512-PaMRNBSqCx7K3Wc9QZkFx5+CX27WFpAMxJNiYGAXfmMIKC7jstlr32UhTgK6T07OtqR+wYlWm9IxzennjnvdJg==}
    cpu: [arm]
    os: [linux]

  '@rollup/rollup-linux-arm-musleabihf@4.30.1':
    resolution: {integrity: sha512-B8Rcyj9AV7ZlEFqvB5BubG5iO6ANDsRKlhIxySXcF1axXYUyqwBok+XZPgIYGBgs7LDXfWfifxhw0Ik57T0Yug==}
    cpu: [arm]
    os: [linux]

  '@rollup/rollup-linux-arm64-gnu@4.30.1':
    resolution: {integrity: sha512-hqVyueGxAj3cBKrAI4aFHLV+h0Lv5VgWZs9CUGqr1z0fZtlADVV1YPOij6AhcK5An33EXaxnDLmJdQikcn5NEw==}
    cpu: [arm64]
    os: [linux]

  '@rollup/rollup-linux-arm64-musl@4.30.1':
    resolution: {integrity: sha512-i4Ab2vnvS1AE1PyOIGp2kXni69gU2DAUVt6FSXeIqUCPIR3ZlheMW3oP2JkukDfu3PsexYRbOiJrY+yVNSk9oA==}
    cpu: [arm64]
    os: [linux]

  '@rollup/rollup-linux-loongarch64-gnu@4.30.1':
    resolution: {integrity: sha512-fARcF5g296snX0oLGkVxPmysetwUk2zmHcca+e9ObOovBR++9ZPOhqFUM61UUZ2EYpXVPN1redgqVoBB34nTpQ==}
    cpu: [loong64]
    os: [linux]

  '@rollup/rollup-linux-powerpc64le-gnu@4.30.1':
    resolution: {integrity: sha512-GLrZraoO3wVT4uFXh67ElpwQY0DIygxdv0BNW9Hkm3X34wu+BkqrDrkcsIapAY+N2ATEbvak0XQ9gxZtCIA5Rw==}
    cpu: [ppc64]
    os: [linux]

  '@rollup/rollup-linux-riscv64-gnu@4.30.1':
    resolution: {integrity: sha512-0WKLaAUUHKBtll0wvOmh6yh3S0wSU9+yas923JIChfxOaaBarmb/lBKPF0w/+jTVozFnOXJeRGZ8NvOxvk/jcw==}
    cpu: [riscv64]
    os: [linux]

  '@rollup/rollup-linux-s390x-gnu@4.30.1':
    resolution: {integrity: sha512-GWFs97Ruxo5Bt+cvVTQkOJ6TIx0xJDD/bMAOXWJg8TCSTEK8RnFeOeiFTxKniTc4vMIaWvCplMAFBt9miGxgkA==}
    cpu: [s390x]
    os: [linux]

  '@rollup/rollup-linux-x64-gnu@4.30.1':
    resolution: {integrity: sha512-UtgGb7QGgXDIO+tqqJ5oZRGHsDLO8SlpE4MhqpY9Llpzi5rJMvrK6ZGhsRCST2abZdBqIBeXW6WPD5fGK5SDwg==}
    cpu: [x64]
    os: [linux]

  '@rollup/rollup-linux-x64-musl@4.30.1':
    resolution: {integrity: sha512-V9U8Ey2UqmQsBT+xTOeMzPzwDzyXmnAoO4edZhL7INkwQcaW1Ckv3WJX3qrrp/VHaDkEWIBWhRwP47r8cdrOow==}
    cpu: [x64]
    os: [linux]

  '@rollup/rollup-win32-arm64-msvc@4.30.1':
    resolution: {integrity: sha512-WabtHWiPaFF47W3PkHnjbmWawnX/aE57K47ZDT1BXTS5GgrBUEpvOzq0FI0V/UYzQJgdb8XlhVNH8/fwV8xDjw==}
    cpu: [arm64]
    os: [win32]

  '@rollup/rollup-win32-ia32-msvc@4.30.1':
    resolution: {integrity: sha512-pxHAU+Zv39hLUTdQQHUVHf4P+0C47y/ZloorHpzs2SXMRqeAWmGghzAhfOlzFHHwjvgokdFAhC4V+6kC1lRRfw==}
    cpu: [ia32]
    os: [win32]

  '@rollup/rollup-win32-x64-msvc@4.30.1':
    resolution: {integrity: sha512-D6qjsXGcvhTjv0kI4fU8tUuBDF/Ueee4SVX79VfNDXZa64TfCW1Slkb6Z7O1p7vflqZjcmOVdZlqf8gvJxc6og==}
    cpu: [x64]
    os: [win32]

  '@rtsao/scc@1.1.0':
    resolution: {integrity: sha512-zt6OdqaDoOnJ1ZYsCYGt9YmWzDXl4vQdKTyJev62gFhRGKdx7mcT54V9KIjg+d2wi9EXsPvAPKe7i7WjfVWB8g==}

  '@swc/core-darwin-arm64@1.10.7':
    resolution: {integrity: sha512-SI0OFg987P6hcyT0Dbng3YRISPS9uhLX1dzW4qRrfqQdb0i75lPJ2YWe9CN47HBazrIA5COuTzrD2Dc0TcVsSQ==}
    engines: {node: '>=10'}
    cpu: [arm64]
    os: [darwin]

  '@swc/core-darwin-x64@1.10.7':
    resolution: {integrity: sha512-RFIAmWVicD/l3RzxgHW0R/G1ya/6nyMspE2cAeDcTbjHi0I5qgdhBWd6ieXOaqwEwiCd0Mot1g2VZrLGoBLsjQ==}
    engines: {node: '>=10'}
    cpu: [x64]
    os: [darwin]

  '@swc/core-linux-arm-gnueabihf@1.10.7':
    resolution: {integrity: sha512-QP8vz7yELWfop5mM5foN6KkLylVO7ZUgWSF2cA0owwIaziactB2hCPZY5QU690coJouk9KmdFsPWDnaCFUP8tg==}
    engines: {node: '>=10'}
    cpu: [arm]
    os: [linux]

  '@swc/core-linux-arm64-gnu@1.10.7':
    resolution: {integrity: sha512-NgUDBGQcOeLNR+EOpmUvSDIP/F7i/OVOKxst4wOvT5FTxhnkWrW+StJGKj+DcUVSK5eWOYboSXr1y+Hlywwokw==}
    engines: {node: '>=10'}
    cpu: [arm64]
    os: [linux]

  '@swc/core-linux-arm64-musl@1.10.7':
    resolution: {integrity: sha512-gp5Un3EbeSThBIh6oac5ZArV/CsSmTKj5jNuuUAuEsML3VF9vqPO+25VuxCvsRf/z3py+xOWRaN2HY/rjMeZog==}
    engines: {node: '>=10'}
    cpu: [arm64]
    os: [linux]

  '@swc/core-linux-x64-gnu@1.10.7':
    resolution: {integrity: sha512-k/OxLLMl/edYqbZyUNg6/bqEHTXJT15l9WGqsl/2QaIGwWGvles8YjruQYQ9d4h/thSXLT9gd8bExU2D0N+bUA==}
    engines: {node: '>=10'}
    cpu: [x64]
    os: [linux]

  '@swc/core-linux-x64-musl@1.10.7':
    resolution: {integrity: sha512-XeDoURdWt/ybYmXLCEE8aSiTOzEn0o3Dx5l9hgt0IZEmTts7HgHHVeRgzGXbR4yDo0MfRuX5nE1dYpTmCz0uyA==}
    engines: {node: '>=10'}
    cpu: [x64]
    os: [linux]

  '@swc/core-win32-arm64-msvc@1.10.7':
    resolution: {integrity: sha512-nYAbi/uLS+CU0wFtBx8TquJw2uIMKBnl04LBmiVoFrsIhqSl+0MklaA9FVMGA35NcxSJfcm92Prl2W2LfSnTqQ==}
    engines: {node: '>=10'}
    cpu: [arm64]
    os: [win32]

  '@swc/core-win32-ia32-msvc@1.10.7':
    resolution: {integrity: sha512-+aGAbsDsIxeLxw0IzyQLtvtAcI1ctlXVvVcXZMNXIXtTURM876yNrufRo4ngoXB3jnb1MLjIIjgXfFs/eZTUSw==}
    engines: {node: '>=10'}
    cpu: [ia32]
    os: [win32]

  '@swc/core-win32-x64-msvc@1.10.7':
    resolution: {integrity: sha512-TBf4clpDBjF/UUnkKrT0/th76/zwvudk5wwobiTFqDywMApHip5O0VpBgZ+4raY2TM8k5+ujoy7bfHb22zu17Q==}
    engines: {node: '>=10'}
    cpu: [x64]
    os: [win32]

  '@swc/core@1.10.7':
    resolution: {integrity: sha512-py91kjI1jV5D5W/Q+PurBdGsdU5TFbrzamP7zSCqLdMcHkKi3rQEM5jkQcZr0MXXSJTaayLxS3MWYTBIkzPDrg==}
    engines: {node: '>=10'}
    peerDependencies:
      '@swc/helpers': '*'
    peerDependenciesMeta:
      '@swc/helpers':
        optional: true

  '@swc/counter@0.1.3':
    resolution: {integrity: sha512-e2BR4lsJkkRlKZ/qCHPw9ZaSxc0MVUd7gtbtaB7aMvHeJVYe8sOB8DBZkP2DtISHGSku9sCK6T6cnY0CtXrOCQ==}

  '@swc/helpers@0.5.15':
    resolution: {integrity: sha512-JQ5TuMi45Owi4/BIMAJBoSQoOJu12oOk/gADqlcUL9JEdHB8vyjUSsxqeNXnmXHjYKMi2WcYtezGEEhqUI/E2g==}

  '@swc/types@0.1.17':
    resolution: {integrity: sha512-V5gRru+aD8YVyCOMAjMpWR1Ui577DD5KSJsHP8RAxopAH22jFz6GZd/qxqjO6MJHQhcsjvjOFXyDhyLQUnMveQ==}

  '@tauri-apps/api@1.6.0':
    resolution: {integrity: sha512-rqI++FWClU5I2UBp4HXFvl+sBWkdigBkxnpJDQUWttNyG7IZP4FwQGhTNL5EOw0vI8i6eSAJ5frLqO7n7jbJdg==}
    engines: {node: '>= 14.6.0', npm: '>= 6.6.0', yarn: '>= 1.19.1'}

  '@tauri-apps/cli-darwin-arm64@1.6.3':
    resolution: {integrity: sha512-fQN6IYSL8bG4NvkdKE4sAGF4dF/QqqQq4hOAU+t8ksOzHJr0hUlJYfncFeJYutr/MMkdF7hYKadSb0j5EE9r0A==}
    engines: {node: '>= 10'}
    cpu: [arm64]
    os: [darwin]

  '@tauri-apps/cli-darwin-x64@1.6.3':
    resolution: {integrity: sha512-1yTXZzLajKAYINJOJhZfmMhCzweHSgKQ3bEgJSn6t+1vFkOgY8Yx4oFgWcybrrWI5J1ZLZAl47+LPOY81dLcyA==}
    engines: {node: '>= 10'}
    cpu: [x64]
    os: [darwin]

  '@tauri-apps/cli-linux-arm-gnueabihf@1.6.3':
    resolution: {integrity: sha512-CjTEr9r9xgjcvos09AQw8QMRPuH152B1jvlZt4PfAsyJNPFigzuwed5/SF7XAd8bFikA7zArP4UT12RdBxrx7w==}
    engines: {node: '>= 10'}
    cpu: [arm]
    os: [linux]

  '@tauri-apps/cli-linux-arm64-gnu@1.6.3':
    resolution: {integrity: sha512-G9EUUS4M8M/Jz1UKZqvJmQQCKOzgTb8/0jZKvfBuGfh5AjFBu8LHvlFpwkKVm1l4951Xg4ulUp6P9Q7WRJ9XSA==}
    engines: {node: '>= 10'}
    cpu: [arm64]
    os: [linux]

  '@tauri-apps/cli-linux-arm64-musl@1.6.3':
    resolution: {integrity: sha512-MuBTHJyNpZRbPVG8IZBN8+Zs7aKqwD22tkWVBcL1yOGL4zNNTJlkfL+zs5qxRnHlUsn6YAlbW/5HKocfpxVwBw==}
    engines: {node: '>= 10'}
    cpu: [arm64]
    os: [linux]

  '@tauri-apps/cli-linux-x64-gnu@1.6.3':
    resolution: {integrity: sha512-Uvi7M+NK3tAjCZEY1WGel+dFlzJmqcvu3KND+nqa22762NFmOuBIZ4KJR/IQHfpEYqKFNUhJfCGnpUDfiC3Oxg==}
    engines: {node: '>= 10'}
    cpu: [x64]
    os: [linux]

  '@tauri-apps/cli-linux-x64-musl@1.6.3':
    resolution: {integrity: sha512-rc6B342C0ra8VezB/OJom9j/N+9oW4VRA4qMxS2f4bHY2B/z3J9NPOe6GOILeg4v/CV62ojkLsC3/K/CeF3fqQ==}
    engines: {node: '>= 10'}
    cpu: [x64]
    os: [linux]

  '@tauri-apps/cli-win32-arm64-msvc@1.6.3':
    resolution: {integrity: sha512-cSH2qOBYuYC4UVIFtrc1YsGfc5tfYrotoHrpTvRjUGu0VywvmyNk82+ZsHEnWZ2UHmu3l3lXIGRqSWveLln0xg==}
    engines: {node: '>= 10'}
    cpu: [arm64]
    os: [win32]

  '@tauri-apps/cli-win32-ia32-msvc@1.6.3':
    resolution: {integrity: sha512-T8V6SJQqE4PSWmYBl0ChQVmS6AR2hXFHURH2DwAhgSGSQ6uBXgwlYFcfIeQpBQA727K2Eq8X2hGfvmoySyHMRw==}
    engines: {node: '>= 10'}
    cpu: [ia32]
    os: [win32]

  '@tauri-apps/cli-win32-x64-msvc@1.6.3':
    resolution: {integrity: sha512-HUkWZ+lYHI/Gjkh2QjHD/OBDpqLVmvjZGpLK9losur1Eg974Jip6k+vsoTUxQBCBDfj30eDBct9E1FvXOspWeg==}
    engines: {node: '>= 10'}
    cpu: [x64]
    os: [win32]

  '@tauri-apps/cli@1.6.3':
    resolution: {integrity: sha512-q46umd6QLRKDd4Gg6WyZBGa2fWvk0pbeUA5vFomm4uOs1/17LIciHv2iQ4UD+2Yv5H7AO8YiE1t50V0POiEGEw==}
    engines: {node: '>= 10'}
    hasBin: true

  '@types/estree@1.0.6':
    resolution: {integrity: sha512-AYnb1nQyY49te+VRAVgmzfcgjYS91mY5P0TKUDCLEM+gNnA+3T6rWITXRLYCpahpqSQbN5cE+gHpnPyXjHWxcw==}

  '@types/json-schema@7.0.15':
    resolution: {integrity: sha512-5+fP8P8MFNC+AyZCDxrB2pkZFPGzqQWUzpSeuuVLvm8VMcorNYavBqoFcxK8bQz4Qsbn4oUEEem4wDLfcysGHA==}

  '@types/json5@0.0.29':
    resolution: {integrity: sha512-dRLjCWHYg4oaA77cxO64oO+7JwCwnIzkZPdrrC71jQmQtlhM556pwKo5bUzqvZndkVbeFLIIi+9TC40JNF5hNQ==}

  '@types/lodash.mergewith@4.6.9':
    resolution: {integrity: sha512-fgkoCAOF47K7sxrQ7Mlud2TH023itugZs2bUg8h/KzT+BnZNrR2jAOmaokbLunHNnobXVWOezAeNn/lZqwxkcw==}

  '@types/lodash@4.17.14':
    resolution: {integrity: sha512-jsxagdikDiDBeIRaPYtArcT8my4tN1og7MtMRquFT3XNA6axxyHDRUemqDz/taRDdOUn0GnGHRCuff4q48sW9A==}

  '@types/node@22.10.5':
    resolution: {integrity: sha512-F8Q+SeGimwOo86fiovQh8qiXfFEh2/ocYv7tU5pJ3EXMSSxk1Joj5wefpFK2fHTf/N6HKGSxIDBT9f3gCxXPkQ==}

  '@types/parse-json@4.0.2':
    resolution: {integrity: sha512-dISoDXWWQwUquiKsyZ4Ng+HX2KsPL7LyHKHQwgGFEA3IaKac4Obd+h2a/a6waisAoepJlBcx9paWqjA8/HVjCw==}

  '@types/react-dom@19.0.3':
    resolution: {integrity: sha512-0Knk+HJiMP/qOZgMyNFamlIjw9OFCsyC2ZbigmEEyXXixgre6IQpm/4V+r3qH4GC1JPvRJKInw+on2rV6YZLeA==}
    peerDependencies:
      '@types/react': ^19.0.0

  '@types/react-transition-group@4.4.12':
    resolution: {integrity: sha512-8TV6R3h2j7a91c+1DXdJi3Syo69zzIZbz7Lg5tORM5LEJG7X/E6a1V3drRyBRZq7/utz7A+c4OgYLiLcYGHG6w==}
    peerDependencies:
      '@types/react': '*'

  '@types/react@19.0.6':
    resolution: {integrity: sha512-gIlMztcTeDgXCUj0vCBOqEuSEhX//63fW9SZtCJ+agxoQTOklwDfiEMlTWn4mR/C/UK5VHlpwsCsOyf7/hc4lw==}

  '@typescript-eslint/eslint-plugin@8.20.0':
    resolution: {integrity: sha512-naduuphVw5StFfqp4Gq4WhIBE2gN1GEmMUExpJYknZJdRnc+2gDzB8Z3+5+/Kv33hPQRDGzQO/0opHE72lZZ6A==}
    engines: {node: ^18.18.0 || ^20.9.0 || >=21.1.0}
    peerDependencies:
      '@typescript-eslint/parser': ^8.0.0 || ^8.0.0-alpha.0
      eslint: ^8.57.0 || ^9.0.0
      typescript: '>=4.8.4 <5.8.0'

  '@typescript-eslint/parser@8.20.0':
    resolution: {integrity: sha512-gKXG7A5HMyjDIedBi6bUrDcun8GIjnI8qOwVLiY3rx6T/sHP/19XLJOnIq/FgQvWLHja5JN/LSE7eklNBr612g==}
    engines: {node: ^18.18.0 || ^20.9.0 || >=21.1.0}
    peerDependencies:
      eslint: ^8.57.0 || ^9.0.0
      typescript: '>=4.8.4 <5.8.0'

  '@typescript-eslint/scope-manager@8.20.0':
    resolution: {integrity: sha512-J7+VkpeGzhOt3FeG1+SzhiMj9NzGD/M6KoGn9f4dbz3YzK9hvbhVTmLj/HiTp9DazIzJ8B4XcM80LrR9Dm1rJw==}
    engines: {node: ^18.18.0 || ^20.9.0 || >=21.1.0}

  '@typescript-eslint/type-utils@8.20.0':
    resolution: {integrity: sha512-bPC+j71GGvA7rVNAHAtOjbVXbLN5PkwqMvy1cwGeaxUoRQXVuKCebRoLzm+IPW/NtFFpstn1ummSIasD5t60GA==}
    engines: {node: ^18.18.0 || ^20.9.0 || >=21.1.0}
    peerDependencies:
      eslint: ^8.57.0 || ^9.0.0
      typescript: '>=4.8.4 <5.8.0'

  '@typescript-eslint/types@8.20.0':
    resolution: {integrity: sha512-cqaMiY72CkP+2xZRrFt3ExRBu0WmVitN/rYPZErA80mHjHx/Svgp8yfbzkJmDoQ/whcytOPO9/IZXnOc+wigRA==}
    engines: {node: ^18.18.0 || ^20.9.0 || >=21.1.0}

  '@typescript-eslint/typescript-estree@8.20.0':
    resolution: {integrity: sha512-Y7ncuy78bJqHI35NwzWol8E0X7XkRVS4K4P4TCyzWkOJih5NDvtoRDW4Ba9YJJoB2igm9yXDdYI/+fkiiAxPzA==}
    engines: {node: ^18.18.0 || ^20.9.0 || >=21.1.0}
    peerDependencies:
      typescript: '>=4.8.4 <5.8.0'

  '@typescript-eslint/utils@8.20.0':
    resolution: {integrity: sha512-dq70RUw6UK9ei7vxc4KQtBRk7qkHZv447OUZ6RPQMQl71I3NZxQJX/f32Smr+iqWrB02pHKn2yAdHBb0KNrRMA==}
    engines: {node: ^18.18.0 || ^20.9.0 || >=21.1.0}
    peerDependencies:
      eslint: ^8.57.0 || ^9.0.0
      typescript: '>=4.8.4 <5.8.0'

  '@typescript-eslint/visitor-keys@8.20.0':
    resolution: {integrity: sha512-v/BpkeeYAsPkKCkR8BDwcno0llhzWVqPOamQrAEMdpZav2Y9OVjd9dwJyBLJWwf335B5DmlifECIkZRJCaGaHA==}
    engines: {node: ^18.18.0 || ^20.9.0 || >=21.1.0}

  '@vitejs/plugin-react-swc@3.7.2':
    resolution: {integrity: sha512-y0byko2b2tSVVf5Gpng1eEhX1OvPC7x8yns1Fx8jDzlJp4LS6CMkCPfLw47cjyoMrshQDoQw4qcgjsU9VvlCew==}
    peerDependencies:
      vite: ^4 || ^5 || ^6

  '@zag-js/accordion@0.81.1':
    resolution: {integrity: sha512-NMSx9DNz+FigY9E+FtT/3GCjpP4H0VTbBTmqUDxw3FYKgP3txPoIQGrV4Dig4hCtCiPdmlwSZatA29HrTi8+zw==}

  '@zag-js/anatomy@0.81.1':
    resolution: {integrity: sha512-x63RqFLdqz2a7KCxvpWXMAwr9A5lWtag4dslku6IBu5IT0oMYuQJ0d+3NeY74xKwdctTmnLs/xRsyUfey5DarQ==}

  '@zag-js/aria-hidden@0.81.1':
    resolution: {integrity: sha512-Jsd4rmdZ73+S/PVnoCxI4BjN52okPECztPIxGvNiEOJfL+/YJWmHweprJgmHZJPt9rufZ05SvfeiKr2VXso0vg==}

  '@zag-js/auto-resize@0.81.1':
    resolution: {integrity: sha512-InlncZmgT+ofhrUEeQN8BOa8hUCpPNl6dwL83AxXk5J8k+SmfVr0hH6CNSeAEG9XUmepUGPzXQwYbA5t0KRtNA==}

  '@zag-js/avatar@0.81.1':
    resolution: {integrity: sha512-ooMCxBamNWYYi7ZHY+FFpGJouuHWaaO9DTYRwWXsr9pW+FYGcJcPXKKsaFGPeAldBs8dqlBmFdMOWylLySau4Q==}

  '@zag-js/carousel@0.81.1':
    resolution: {integrity: sha512-iQRnR5yYChFOsdAGAoH8bZei9tlSCngJJ1Bka8j+XvLHLyjOe+fqhaqwlkAFunMH1kEo1lHVbFDQ5FPGZq9PgA==}

  '@zag-js/checkbox@0.81.1':
    resolution: {integrity: sha512-HmoRt7luHZXvNlsqQW5rrQlcFEVKthFkZPgAwUKM5xD7MaifDQUfaWMcOkYUBpJtziDufV2CcdIu9d1z4/hSMA==}

  '@zag-js/clipboard@0.81.1':
    resolution: {integrity: sha512-ccDxY+8CsM6XvOnfSQmQqsa99XXjjByVYD4ovylk6+jXwVhToyjOxGiQq/n8zALXHLj2hM/1WIvDwZGTPr1GfQ==}

  '@zag-js/collapsible@0.81.1':
    resolution: {integrity: sha512-oPnmsVtS3/1olPY4E0IwoixK95MDjIGmfHPVmNX3lioN9hbszxBoUQtsZ0ryXNH9HXvDbnJ/KWtpMELjj2TjPA==}

  '@zag-js/collection@0.81.1':
    resolution: {integrity: sha512-cGvBWL0Z31Vt/RTyuwarkokfer2zlw92+mlX9Hed8198aWyI6bklmaZs77xO89fy8Osjjik/STB6TyItgn1jPA==}

  '@zag-js/color-picker@0.81.1':
    resolution: {integrity: sha512-O7AI1BK/GWlyF3pf9O/9iVk2hcBaaJdBAoNyzqrI6+dPgrjs9eXA4VYyavcHZBm3ABCzqZ7ePO9mnBi//wag8Q==}

  '@zag-js/color-utils@0.81.1':
    resolution: {integrity: sha512-Fq4vktoW3UmrhFMb731ldODDSQrLsSO+81eADBzbz3CgGOCOy6rYv73aIgvAgngTOp9Q98NQnTxyt1S8eEGOaw==}

  '@zag-js/combobox@0.81.1':
    resolution: {integrity: sha512-FHJPDZ/A54+ksDJ5dl/Aj49BHso7T8k7s7uSADLvEVJ3kR9qJ+zTdAXR01IQPn+rZWxNUShD76YRK2VKzVt+JQ==}

  '@zag-js/core@0.81.1':
    resolution: {integrity: sha512-LJwPH5RgY0EUDDSCfpXFoXQ9+CwakiZOjo9SZdq7lk+wYmP8hCv+r2FCAPclSHljyrGqpIlHU/brkcFslkcN4Q==}

  '@zag-js/date-picker@0.81.1':
    resolution: {integrity: sha512-Mrhi+wFJ8I59wmRIMU/0tuL1D9/ycosmtifD7U63leZJZM32lk+Do7YUhP0FyZ/qBVcjCykU3rJZkHL9EBOuFw==}
    peerDependencies:
      '@internationalized/date': '>=3.0.0'

  '@zag-js/date-utils@0.81.1':
    resolution: {integrity: sha512-NWen8ebvNkPbENaVS3qcpRjeEhcjF0uiDzBlg1cBdqu2A2EUfO1/lrjYTKpboTC2fQeVoIPdrvCkMXvywHFr8Q==}
    peerDependencies:
      '@internationalized/date': '>=3.0.0'

  '@zag-js/dialog@0.81.1':
    resolution: {integrity: sha512-Jt6ReyeMAveLKgerhhnpiM0ZKrHCyGmRgRtFbW7o4WSQ63UUyTPgUYIvyRJeVJjAGF6IcfvVVVVY3YthRyzf8A==}

  '@zag-js/dismissable@0.81.1':
    resolution: {integrity: sha512-PT19n3CK5XW7S3dQhFLxALsJ0JFsOdukxVNE5iLHPAKEuJeM6dnzG1pn6x3U1wrGybHZgaZkyiF4PWsvXsdaiQ==}

  '@zag-js/dom-query@0.81.1':
    resolution: {integrity: sha512-5CsCVT6xUIwj5hTmsSplqdZXC5HFXj/wU3p+Mp0XjM63fgJODXZh79DPjx/Vqo/YrqSQPoK5dHRhUY8fiDyoSQ==}

  '@zag-js/editable@0.81.1':
    resolution: {integrity: sha512-phH7pdgwn/KTnYxe7W83j764Z28fqk0rTxzAYj2Rb5ctQA8ls/UdsbBpdALEx08+rxw3pELT7wxk2Rm+n6Ljqw==}

  '@zag-js/element-rect@0.81.1':
    resolution: {integrity: sha512-f11a8MqEEi8yZ4+WmoWpjDBpcWh6kZwkNYyNaVBqseWT9xGTjW3hXxz4L8G0kZaxcsMI2EEv9FNX7tB8FqJD/A==}

  '@zag-js/element-size@0.81.1':
    resolution: {integrity: sha512-taasImQwXYDvlhQ9L0tPHjbG2Yxqk1FU7sIu5qf9ml1btUEAVah3+DTiCMKBsm+NzgyPY2bsRMqMW3I+4kvkaA==}

  '@zag-js/file-upload@0.81.1':
    resolution: {integrity: sha512-a19kPUQ+5lyZRI9qK5ANBNTPY5syKJyva4ahmUm1EtV1Wt89x8xVRc5YG8XXaKlKrZlJdDvNPh2rMhV9QviBJw==}

  '@zag-js/file-utils@0.81.1':
    resolution: {integrity: sha512-oO+7U8TjUSKxnCG9PtG+6SAgzNkf2cq+lTBjOruaRz3sbrxfNMiz2xf/fIbuhEvHryPKWo86Kd/u/kvU5/gY1A==}

  '@zag-js/focus-trap@0.81.1':
    resolution: {integrity: sha512-hhW+XkuaaPyTdEBIIEjex+Sflr8sd5pCU/ISyGs4x5wHaPSfYjTUlpasC6ISZ9ADs4kKVidfDnY7u60a2WOAeA==}

  '@zag-js/focus-visible@0.81.1':
    resolution: {integrity: sha512-sQopikZzXGNBcxfPzhsJn2/txD5KDoFIuZpN1TwZHCx6JTBtzWHCl/t9VpULeTSbERdCI9iTx5Zt4QxceuwEBA==}

  '@zag-js/form-utils@0.81.1':
    resolution: {integrity: sha512-Zb7PvXZWIsudQsT+MZtG+HTsP/s1izifzj3ce4jEh4bgo3heLlwPTGkm+4mGqVAivcaPW4HmvwmLOgWoiXA/3A==}

  '@zag-js/highlight-word@0.81.1':
    resolution: {integrity: sha512-PU4zcfVSj446CtSw+viYkFMGkCjZvrZvQxPnGENFNNUHpsnwudz1a/NJiOPxSJTLY+C0FP0vanOl9YbgEL5xGQ==}

  '@zag-js/hover-card@0.81.1':
    resolution: {integrity: sha512-xoAVYUf4sk70f8z1wbeITU+QiGy7jqdPgNkbT6jbklKVS/N8Y7WdWPU67ebCJWDLrUFQ2szG3nJVY/ZiACu1RA==}

  '@zag-js/i18n-utils@0.81.1':
    resolution: {integrity: sha512-/7sQuPOewdf/KpQQkizQplWIS/3PH+iqexef/IV/1sS+KgmTrTz8UsVKm4Vw7FcMmFaWlAOdHqS3UgWiJ2j24w==}

  '@zag-js/interact-outside@0.81.1':
    resolution: {integrity: sha512-jfeDlxNCYbRgKwcIdSjr0C6KChbbJSQyeYi+TDmqAQEVTiVYQo3j3NMdoV0V+IVoK+xnj4wC5DhRdEIHLzRiCA==}

  '@zag-js/live-region@0.81.1':
    resolution: {integrity: sha512-zyR3xbKOBQ5qftXy8TCUkj8ZAn5p2UKMgsNLYaxW2UVKMy3syMfJ57BFqg8Hvw1vZ9X9orwQG8vSb85ZBIWP9g==}

  '@zag-js/menu@0.81.1':
    resolution: {integrity: sha512-CUDkAvEu/Z2xpY9KJC0Y5//nJ3FWSoOB1bml5fJVfmHSzcwU5JJ2deop1JgFGrOyIK2NYWKsiLRgONpLnkuEAA==}

  '@zag-js/number-input@0.81.1':
    resolution: {integrity: sha512-NBtSgYcA8lbHC1Wn+XKXcy22qA6JBKOXxVUPuMl8RIDNPbIG5MmU1wa4XwvvvpPKdoaXvAROUiP9MgPAJgACoQ==}

  '@zag-js/pagination@0.81.1':
    resolution: {integrity: sha512-ynHXkAA/LLjRvlShr+e288sB0b1mP9s6rZItPnrbs7iSopGH5C+T6yqTuBPhSKTQRL36ixw6rjbI0TusnXhlvw==}

  '@zag-js/pin-input@0.81.1':
    resolution: {integrity: sha512-+oUdY+LISM1NLHrMax/wiuEhYjRAAGKZT8xY/6g4C464Xqahjc2GNQjpoJ2V2S7N7vn7Prw4m+6rbe4TWAr1Pw==}

  '@zag-js/popover@0.81.1':
    resolution: {integrity: sha512-rL+6buqokxxAwCzPFmKt6p7G07zdH34ix1n1MhUVStllU7e/1Kho/bL7qeELFTIJDcgmmKBRj7sa8VJOTj0uJQ==}

  '@zag-js/popper@0.81.1':
    resolution: {integrity: sha512-zTGVu8bVtuGatwrtPdL8jahvWg+wx6N4sWuuCbh7FJbfVfQ849NRgP7im0ar4MLoMFcELkJGmxYQoJ1kbtPVIg==}

  '@zag-js/presence@0.81.1':
    resolution: {integrity: sha512-9cWVU8ciU0oG3wJbo6AftDCdpBIGNIk3UqXxAQf4LI//FgnOiYtOmpvl9LXrS1MqEOAwnR6rkCeiNjTmW8O4Mw==}

  '@zag-js/progress@0.81.1':
    resolution: {integrity: sha512-mgUt8sub5DOCv2ic5UJqqWsR5tM/HWqMY2ug5LVN3WD9d0ChBzi2TB5nUprunDa1xbGQfk3AyPNYNYnkqHaVLQ==}

  '@zag-js/qr-code@0.81.1':
    resolution: {integrity: sha512-aM2e8LwMffUq5PHaBTFseTb5PUmTgD9+avc4R/IqD6bXod/RRc0C5n2BhAsOMJnXFFucq2Wuwofk2dS4FlQ4vQ==}

  '@zag-js/radio-group@0.81.1':
    resolution: {integrity: sha512-EOE9Usqf2ih6j7VqwtRak1Gq2WkMOaTh3xAgFSIpId5gI5lmbx5IPjyyufp9XZJzn6LOkHRViMHllGA9d1A2Ig==}

  '@zag-js/rating-group@0.81.1':
    resolution: {integrity: sha512-9MbeNVQeLDw/PppnCrJo7I9UOGzMCstzfPyyM3Yrpt8KN+hP8h2nHW1JHUvXQ9OslJWjKLnCLxJReEJxGxNdJQ==}

  '@zag-js/react@0.81.1':
    resolution: {integrity: sha512-fEBk2ejKCYDiHLEbNB6B+WgtzfigvKLP8Q3RSVc/IP9y6DkdztdWGZ80GBB/7cRdcbBOBZGK0ZEEi76iSC5YVg==}
    peerDependencies:
      react: '>=18.0.0'
      react-dom: '>=18.0.0'

  '@zag-js/rect-utils@0.81.1':
    resolution: {integrity: sha512-3BkNYhEYZYBk770EUiM/aZ9k1HJg9FaWKOHXGpfZpndlqjUtLLMehej7752KFcpZaDRtUZ3Po1WXq0sIgwEtxw==}

  '@zag-js/remove-scroll@0.81.1':
    resolution: {integrity: sha512-ONcWwEAAa3W9kYTHKoILGlFPJQ8XHvXkaVeYA+t8IlCA5pK2cS7yGA8ItyQUFFbJu1k1es53DQESXqZHtOoWTQ==}

  '@zag-js/scroll-snap@0.81.1':
    resolution: {integrity: sha512-eRbyvLxPI+rRkgd2GYCz9xeesucFgpqa9NPI3ERTibSsMSTOgZsYogi8vn6rXfW/YGS4xgiXZbVSMRgEeLPijQ==}

  '@zag-js/select@0.81.1':
    resolution: {integrity: sha512-eYCJoxUfwXBMSI/+GLZCzmT3P2UMInKztRt064bW+pLMIHhsHCoUKoNNzDFFx9q27HKgXk6pZIp4/5ZnxPF4WQ==}

  '@zag-js/signature-pad@0.81.1':
    resolution: {integrity: sha512-wHFeZuwoJWG5/Tk5u8T7M+ENg9nkBf8md14huW8MKVcfkLNi+a/z2B1KzodWnn4mekxUMEKAXhOdmELqqAHSOg==}

  '@zag-js/slider@0.81.1':
    resolution: {integrity: sha512-1yPml/nIWpiijEmUxYzlPOIi6v2r+URhBM9giEG9mwaUU9uWtYrEQKSQVQChkPlW8xoNxtqtG6wNjEjekWDqfw==}

  '@zag-js/splitter@0.81.1':
    resolution: {integrity: sha512-KlSIsCZWL1zLfqE05xyGYVKxu8OiQ91yVBqsJhuHUPTH0Ww/UQI4sU70yWqePrGi+L+VieMZUia4OFKcmhvljA==}

  '@zag-js/steps@0.81.1':
    resolution: {integrity: sha512-RA/TFqsc0QBgL61R8rWUhawANvZIaXN3nNP6RQ/qcYQpVjCLIC97oDrWvZd//THrMay65wPT4iuOGkBoXLqr5g==}

  '@zag-js/store@0.81.1':
    resolution: {integrity: sha512-IsRnK6G/I5Sx8kxLC/PNUmxduOeLsrtgWuw1FGu1x88BgE+/akmL9fZoGdQds+TFNPESTtqWQxiTFm1w3nn/aQ==}

  '@zag-js/switch@0.81.1':
    resolution: {integrity: sha512-2lEOGzVW2bqA2GY7HVg2aKXsQoD0v65K9qVuJiP/9Lpst6JPOw5E6nEZj1xOheluHJVI29R/HBUIw9GU27MroA==}

  '@zag-js/tabs@0.81.1':
    resolution: {integrity: sha512-B24xFIfVJRL0nbzp97mqKN1zJKVrL8eXR2TOq+1ZxqrnnUZ5RQNzqo46wFIItRQsHjvbxyuI54KgvL1bp29wiw==}

  '@zag-js/tags-input@0.81.1':
    resolution: {integrity: sha512-nR5aE0NIaLrz2GQEGN1EkJFJrs53wdrx8cBpRn6qCIuC907fCRRDb8jdamZ51wP6GvRmgqdufuhGtbS7s78v/Q==}

  '@zag-js/time-picker@0.81.1':
    resolution: {integrity: sha512-7iBOfRb7J0IYxOSy1Vbznfnq1ISzrbujbjHNY+PjbEDCA7vCEmI0vGEXHBs4YTkTaW5Sisku1a44Ua1kvHT0Dg==}
    peerDependencies:
      '@internationalized/date': '>=3.0.0'

  '@zag-js/timer@0.81.1':
    resolution: {integrity: sha512-BcdSBf+EeQwdKiic0yDFjErCYbwa5vxVWbE7tDHoEXBWeV1xMIjqcxG20qJ2kSxDWjlkx+vpcTnDqvIYnFl5ag==}

  '@zag-js/toast@0.81.1':
    resolution: {integrity: sha512-v3jEsOcgtl2yIE1kllSccMUlHC87nB7UohFkhVl5gAV2sXMQ2evLna/+DAYlBRYjJogapOW+g69rW4sPX+HZxA==}

  '@zag-js/toggle-group@0.81.1':
    resolution: {integrity: sha512-x/cpAd/pER/F/pitJ+Rd3RZ02vj8pe17noE7t/1wFyiNRLTi6R4E5fik9yqyFAukLwizxCXpS3rDYIEi7ta70w==}

  '@zag-js/tooltip@0.81.1':
    resolution: {integrity: sha512-yNmgLlOh1AN006TD7xTkW/lu45O201g+uEXZhwgCiJsngYmOKNFMJFCUllE3KDR/kxecOFr9UZTVual1IhFxjA==}

  '@zag-js/tour@0.81.1':
    resolution: {integrity: sha512-ssKFyZyjFmRpvmlKSOEeo/yb01oCkF8XKOoYFiCgz7Pm9Guaf4rwEWbQBpzlKYaj2zZ8L6+7bOWVgt0f+ZngNw==}

  '@zag-js/tree-view@0.81.1':
    resolution: {integrity: sha512-ks2OtbJXvvmC3UXUyaFQKO+LQDopNhenJ2mV+Gqs3RNqO/5EViIWbiZN6s2bsSaduQhfaCTqk4pFkeBhYIluhQ==}

  '@zag-js/types@0.81.1':
    resolution: {integrity: sha512-+T9H99wHn7snO0LwZ9PHX9o4ZAz3Y80Z3nlEFCWyGwFjRwrmZxoGN016pQI+C9HUVe+qXDN5oXysV1N/1/6O0A==}

  '@zag-js/utils@0.81.1':
    resolution: {integrity: sha512-lWpU6n6wKhK6GkgyE3IdEChY5AjwmrAqdr9rc4F2qlb/lEp/TFbKOn2TOiFHPLd2YzE4jElFQL7+/7CDK3qFPg==}

  acorn-jsx@5.3.2:
    resolution: {integrity: sha512-rq9s+JNhf0IChjtDXxllJ7g41oZk5SlXtp0LHwyA5cejwn7vKmKp4pPri6YEePv2PU65sAsegbXtIinmDFDXgQ==}
    peerDependencies:
      acorn: ^6.0.0 || ^7.0.0 || ^8.0.0

  acorn@8.14.0:
    resolution: {integrity: sha512-cl669nCJTZBsL97OF4kUQm5g5hC2uihk0NxY3WENAC0TYdILVkAyHymAntgxGkl7K+t0cXIrH5siy5S4XkFycA==}
    engines: {node: '>=0.4.0'}
    hasBin: true

  agent-base@7.1.3:
    resolution: {integrity: sha512-jRR5wdylq8CkOe6hei19GGZnxM6rBGwFl3Bg0YItGDimvjGtAvdZk4Pu6Cl4u4Igsws4a1fd1Vq3ezrhn4KmFw==}
    engines: {node: '>= 14'}

  ajv@6.12.6:
    resolution: {integrity: sha512-j3fVLgvTo527anyYyJOGTYJbG+vnnQYvE0m5mmkc1TK+nxAppkCLMIL0aZ4dblVCNoGShhm+kzE4ZUykBoMg4g==}

  ansi-styles@4.3.0:
    resolution: {integrity: sha512-zbB9rCJAT1rbjiVDb2hqKFHNYLxgtk8NURxZ3IZwD3F6NtxbXZQCnnSi1Lkx+IDohdPlFp222wVALIheZJQSEg==}
    engines: {node: '>=8'}

  argparse@2.0.1:
    resolution: {integrity: sha512-8+9WqebbFzpX9OR+Wa6O29asIogeRMzcGtAINdpMHHyAg10f05aSFVBbcEqGf/PXw1EjAZ+q2/bEBg3DvurK3Q==}

  array-buffer-byte-length@1.0.2:
    resolution: {integrity: sha512-LHE+8BuR7RYGDKvnrmcuSq3tDcKv9OFEXQt/HpbZhY7V6h0zlUXutnAD82GiFx9rdieCMjkvtcsPqBwgUl1Iiw==}
    engines: {node: '>= 0.4'}

  array-includes@3.1.8:
    resolution: {integrity: sha512-itaWrbYbqpGXkGhZPGUulwnhVf5Hpy1xiCFsGqyIGglbBxmG5vSjxQen3/WGOjPpNEv1RtBLKxbmVXm8HpJStQ==}
    engines: {node: '>= 0.4'}

  array.prototype.findlast@1.2.5:
    resolution: {integrity: sha512-CVvd6FHg1Z3POpBLxO6E6zr+rSKEQ9L6rZHAaY7lLfhKsWYUBBOuMs0e9o24oopj6H+geRCX0YJ+TJLBK2eHyQ==}
    engines: {node: '>= 0.4'}

  array.prototype.findlastindex@1.2.5:
    resolution: {integrity: sha512-zfETvRFA8o7EiNn++N5f/kaCw221hrpGsDmcpndVupkPzEc1Wuf3VgC0qby1BbHs7f5DVYjgtEU2LLh5bqeGfQ==}
    engines: {node: '>= 0.4'}

  array.prototype.flat@1.3.3:
    resolution: {integrity: sha512-rwG/ja1neyLqCuGZ5YYrznA62D4mZXg0i1cIskIUKSiqF3Cje9/wXAls9B9s1Wa2fomMsIv8czB8jZcPmxCXFg==}
    engines: {node: '>= 0.4'}

  array.prototype.flatmap@1.3.3:
    resolution: {integrity: sha512-Y7Wt51eKJSyi80hFrJCePGGNo5ktJCslFuboqJsbf57CCPcm5zztluPlc4/aD8sWsKvlwatezpV4U1efk8kpjg==}
    engines: {node: '>= 0.4'}

  array.prototype.tosorted@1.1.4:
    resolution: {integrity: sha512-p6Fx8B7b7ZhL/gmUsAy0D15WhvDccw3mnGNbZpi3pmeJdxtWsj2jEaI4Y6oo3XiHfzuSgPwKc04MYt6KgvC/wA==}
    engines: {node: '>= 0.4'}

  arraybuffer.prototype.slice@1.0.4:
    resolution: {integrity: sha512-BNoCY6SXXPQ7gF2opIP4GBE+Xw7U+pHMYKuzjgCN3GwiaIR09UUeKfheyIry77QtrCBlC0KK0q5/TER/tYh3PQ==}
    engines: {node: '>= 0.4'}

  asynckit@0.4.0:
    resolution: {integrity: sha512-Oei9OH4tRh0YqU3GxhX79dM/mwVgvbZJaSNaRk+bshkj0S5cfHcgYakreBjrHwatXKbz+IoIdYLxrKim2MjW0Q==}

  available-typed-arrays@1.0.7:
    resolution: {integrity: sha512-wvUjBtSGN7+7SjNpq/9M2Tg350UZD3q62IFZLbRAR1bSMlCo1ZaeW+BJ+D090e4hIIZLBcTDWe4Mh4jvUDajzQ==}
    engines: {node: '>= 0.4'}

  babel-plugin-macros@3.1.0:
    resolution: {integrity: sha512-Cg7TFGpIr01vOQNODXOOaGz2NpCU5gl8x1qJFbb6hbZxR7XrcE2vtbAsTAbJ7/xwJtUuJEw8K8Zr/AE0LHlesg==}
    engines: {node: '>=10', npm: '>=6'}

  balanced-match@1.0.2:
    resolution: {integrity: sha512-3oSeUO0TMV67hN1AmbXsK4yaqU7tjiHlbxRDZOpH0KW9+CeX4bRAaX0Anxt0tx2MrpRpWwQaPwIlISEJhYU5Pw==}

  big-integer@1.6.52:
    resolution: {integrity: sha512-QxD8cf2eVqJOOz63z6JIN9BzvVs/dlySa5HGSBH5xtR8dPteIRQnBxxKqkNTiT6jbDTF6jAfrd4oMcND9RGbQg==}
    engines: {node: '>=0.6'}

  brace-expansion@1.1.11:
    resolution: {integrity: sha512-iCuPHDFgrHX7H2vEI/5xpz07zSHB00TpugqhmYtVmMO6518mCuRMoOYFldEBl0g187ufozdaHgWKcYFb61qGiA==}

  brace-expansion@2.0.1:
    resolution: {integrity: sha512-XnAIvQ8eM+kC6aULx6wuQiwVsnzsi9d3WxzV3FpWTGA19F621kwdbsAcFKXgKUHZWsy+mY6iL1sHTxWEFCytDA==}

  braces@3.0.3:
    resolution: {integrity: sha512-yQbXgO/OSZVD2IsiLlro+7Hf6Q18EJrKSEsdoMzKePKXct3gvD8oLcOQdIzGupr5Fj+EDe8gO/lxc1BzfMpxvA==}
    engines: {node: '>=8'}

  broadcast-channel@3.7.0:
    resolution: {integrity: sha512-cIAKJXAxGJceNZGTZSBzMxzyOn72cVgPnKx4dc6LRjQgbaJUQqhy5rzL3zbMxkMWsGKkv2hSFkPRMEXfoMZ2Mg==}

  buffer-from@1.1.2:
    resolution: {integrity: sha512-E+XQCRwSbaaiChtv6k6Dwgc+bx+Bs6vuKJHHl5kox/BaKbhiXzqQOwK4cO22yElGp2OCmjwVhT3HmxgyPGnJfQ==}

  call-bind-apply-helpers@1.0.1:
    resolution: {integrity: sha512-BhYE+WDaywFg2TBWYNXAE+8B1ATnThNBqXHP5nQu0jWJdVvY2hvkpyB3qOmtmDePiS5/BDQ8wASEWGMWRG148g==}
    engines: {node: '>= 0.4'}

  call-bind@1.0.8:
    resolution: {integrity: sha512-oKlSFMcMwpUg2ednkhQ454wfWiU/ul3CkJe/PEHcTKuiX6RpbehUiFMXu13HalGZxfUwCQzZG747YXBn1im9ww==}
    engines: {node: '>= 0.4'}

  call-bound@1.0.3:
    resolution: {integrity: sha512-YTd+6wGlNlPxSuri7Y6X8tY2dmm12UMH66RpKMhiX6rsk5wXXnYgbUcOt8kiS31/AjfoTOvCsE+w8nZQLQnzHA==}
    engines: {node: '>= 0.4'}

  callsites@3.1.0:
    resolution: {integrity: sha512-P8BjAsXvZS+VIDUI11hHCQEv74YT67YUi5JJFNWIqL235sBmjX4+qx9Muvls5ivyNENctx46xQLQ3aTuE7ssaQ==}
    engines: {node: '>=6'}

  chalk@4.1.2:
    resolution: {integrity: sha512-oKnbhFyRIXpUuez8iBMmyEa4nbj4IOQyuhc/wy9kY7/WVPcwIO9VA668Pu8RkO7+0G76SLROeyw9CpQ061i4mA==}
    engines: {node: '>=10'}

  color-convert@2.0.1:
    resolution: {integrity: sha512-RRECPsj7iu/xb5oKYcsFHSppFNnsj/52OVTRKb4zP5onXwVF3zVmmToNcOfGC+CRDpfK/U584fMg38ZHCaElKQ==}
    engines: {node: '>=7.0.0'}

  color-name@1.1.4:
    resolution: {integrity: sha512-dOy+3AuW3a2wNbZHIuMZpTcgjGuLU/uBL/ubcZF9OXbDo8ff4O8yVp5Bf0efS8uEoYo5q4Fx7dY9OgQGXgAsQA==}

  color2k@2.0.3:
    resolution: {integrity: sha512-zW190nQTIoXcGCaU08DvVNFTmQhUpnJfVuAKfWqUQkflXKpaDdpaYoM0iluLS9lgJNHyBF58KKA2FBEwkD7wog==}

  combined-stream@1.0.8:
    resolution: {integrity: sha512-FQN4MRfuJeHf7cBbBMJFXhKSDq+2kAArBlmRBvcvFE5BB1HZKXtSFASDhdlz9zOYwxh8lDdnvmMOe/+5cdoEdg==}
    engines: {node: '>= 0.8'}

  commander@2.20.3:
    resolution: {integrity: sha512-GpVkmM8vF2vQUkj2LvZmD35JxeJOLCwJ9cUkugyk2nuhbv3+mJvpLYYt+0+USMxE+oj+ey/lJEnhZw75x/OMcQ==}

  concat-map@0.0.1:
    resolution: {integrity: sha512-/Srv4dswyQNBfohGpz9o6Yb3Gz3SrUDqBH5rTuhGR7ahtlbYKnVxw2bCFMRljaA7EXHaXZ8wsHdodFvbkhKmqg==}

  convert-source-map@1.9.0:
    resolution: {integrity: sha512-ASFBup0Mz1uyiIjANan1jzLQami9z1PoYSZCiiYW2FczPbenXc45FZdBZLzOT+r6+iciuEModtmCti+hjaAk0A==}

  core-js@3.40.0:
    resolution: {integrity: sha512-7vsMc/Lty6AGnn7uFpYT56QesI5D2Y/UkgKounk87OP9Z2H9Z8kj6jzcSGAxFmUtDOS0ntK6lbQz+Nsa0Jj6mQ==}

  cosmiconfig@7.1.0:
    resolution: {integrity: sha512-AdmX6xUzdNASswsFtmwSt7Vj8po9IuqXm0UXz7QKPuEUmPB4XyjGfaAr2PSuELMwkRMVH1EpIkX5bTZGRB3eCA==}
    engines: {node: '>=10'}

  cross-spawn@7.0.6:
    resolution: {integrity: sha512-uV2QOWP2nWzsy2aMp8aRibhi9dlzF5Hgh5SHaB9OiTGEyDTiJJyx0uy51QXdyWbtAHNua4XJzUKca3OzKUd3vA==}
    engines: {node: '>= 8'}

  cssstyle@4.2.1:
    resolution: {integrity: sha512-9+vem03dMXG7gDmZ62uqmRiMRNtinIZ9ZyuF6BdxzfOD+FdN5hretzynkn0ReS2DO2GSw76RWHs0UmJPI2zUjw==}
    engines: {node: '>=18'}

  csstype@3.1.3:
    resolution: {integrity: sha512-M1uQkMl8rQK/szD0LNhtqxIPLpimGm8sOBwU7lLnCpSbTyY3yeU1Vc7l4KT5zT4s/yOxHH5O7tIuuLOCnLADRw==}

  data-urls@5.0.0:
    resolution: {integrity: sha512-ZYP5VBHshaDAiVZxjbRVcFJpc+4xGgT0bK3vzy1HLN8jTO975HEbuYzZJcHoQEY5K1a0z8YayJkyVETa08eNTg==}
    engines: {node: '>=18'}

  data-view-buffer@1.0.2:
    resolution: {integrity: sha512-EmKO5V3OLXh1rtK2wgXRansaK1/mtVdTUEiEI0W8RkvgT05kfxaH29PliLnpLP73yYO6142Q72QNa8Wx/A5CqQ==}
    engines: {node: '>= 0.4'}

  data-view-byte-length@1.0.2:
    resolution: {integrity: sha512-tuhGbE6CfTM9+5ANGf+oQb72Ky/0+s3xKUpHvShfiz2RxMFgFPjsXuRLBVMtvMs15awe45SRb83D6wH4ew6wlQ==}
    engines: {node: '>= 0.4'}

  data-view-byte-offset@1.0.1:
    resolution: {integrity: sha512-BS8PfmtDGnrgYdOonGZQdLZslWIeCGFP9tpan0hi1Co2Zr2NKADsvGYA8XxuG/4UWgJ6Cjtv+YJnB6MM69QGlQ==}
    engines: {node: '>= 0.4'}

  debug@3.2.7:
    resolution: {integrity: sha512-CFjzYYAi4ThfiQvizrFQevTTXHtnCqWfe7x1AhgEscTz6ZbLbfoLRLPugTQyBth6f8ZERVUSyWHFD/7Wu4t1XQ==}
    peerDependencies:
      supports-color: '*'
    peerDependenciesMeta:
      supports-color:
        optional: true

  debug@4.4.0:
    resolution: {integrity: sha512-6WTZ/IxCY/T6BALoZHaE4ctp9xm+Z5kY/pzYaCHRFeyVhojxlrm+46y68HA6hr0TcwEssoxNiDEUJQjfPZ/RYA==}
    engines: {node: '>=6.0'}
    peerDependencies:
      supports-color: '*'
    peerDependenciesMeta:
      supports-color:
        optional: true

  decimal.js@10.4.3:
    resolution: {integrity: sha512-VBBaLc1MgL5XpzgIP7ny5Z6Nx3UrRkIViUkPUdtl9aya5amy3De1gsUUSB1g3+3sExYNjCAsAznmukyxCb1GRA==}

  deep-is@0.1.4:
    resolution: {integrity: sha512-oIPzksmTg4/MriiaYGO+okXDT7ztn/w3Eptv/+gSIdMdKsJo0u4CfYNFJPy+4SKMuCqGw2wxnA+URMg3t8a/bQ==}

  define-data-property@1.1.4:
    resolution: {integrity: sha512-rBMvIzlpA8v6E+SJZoo++HAYqsLrkg7MSfIinMPFhmkorw7X+dOXVJQs+QT69zGkzMyfDnIMN2Wid1+NbL3T+A==}
    engines: {node: '>= 0.4'}

  define-properties@1.2.1:
    resolution: {integrity: sha512-8QmQKqEASLd5nx0U1B1okLElbUuuttJ/AnYmRXbbbGDWh6uS208EjD4Xqq/I9wK7u0v6O08XhTWnt5XtEbR6Dg==}
    engines: {node: '>= 0.4'}

  delayed-stream@1.0.0:
    resolution: {integrity: sha512-ZySD7Nf91aLB0RxL4KGrKHBXl7Eds1DAmEdcoVawXnLD7SDhpNgtuII2aAkg7a7QS41jxPSZ17p4VdGnMHk3MQ==}
    engines: {node: '>=0.4.0'}

  detect-node@2.1.0:
    resolution: {integrity: sha512-T0NIuQpnTvFDATNuHN5roPwSBG83rFsuO+MXXH9/3N1eFbn4wcPjttvjMLEPWJ0RGUYgQE7cGgS3tNxbqCGM7g==}

  doctrine@2.1.0:
    resolution: {integrity: sha512-35mSku4ZXK0vfCuHEDAwt55dg2jNajHZ1odvF+8SSr82EsZY4QmXfuWso8oEd8zRhVObSN18aM0CjSdoBX7zIw==}
    engines: {node: '>=0.10.0'}

  dom-helpers@5.2.1:
    resolution: {integrity: sha512-nRCa7CK3VTrM2NmGkIy4cbK7IZlgBE/PYMn55rrXefr5xXDP0LdtfPnblFDoVdcAfslJ7or6iqAUnx0CCGIWQA==}

  dunder-proto@1.0.1:
    resolution: {integrity: sha512-KIN/nDJBQRcXw0MLVhZE9iQHmG68qAVIBg9CqmUYjmQIhgij9U5MFvrqkUL5FbtyyzZuOeOt0zdeRe4UY7ct+A==}
    engines: {node: '>= 0.4'}

  entities@4.5.0:
    resolution: {integrity: sha512-V0hjH4dGPh9Ao5p0MoRY6BVqtwCjhz6vI5LT8AJ55H+4g9/4vbHx1I54fS0XuclLhDHArPQCiMjDxjaL8fPxhw==}
    engines: {node: '>=0.12'}

  error-ex@1.3.2:
    resolution: {integrity: sha512-7dFHNmqeFSEt2ZBsCriorKnn3Z2pj+fd9kmI6QoWw4//DL+icEBfc0U7qJCisqrTsKTjw4fNFy2pW9OqStD84g==}

  es-abstract@1.23.9:
    resolution: {integrity: sha512-py07lI0wjxAC/DcfK1S6G7iANonniZwTISvdPzk9hzeH0IZIshbuuFxLIU96OyF89Yb9hiqWn8M/bY83KY5vzA==}
    engines: {node: '>= 0.4'}

  es-define-property@1.0.1:
    resolution: {integrity: sha512-e3nRfgfUZ4rNGL232gUgX06QNyyez04KdjFrF+LTRoOXmrOgFKDg4BCdsjW8EnT69eqdYGmRpJwiPVYNrCaW3g==}
    engines: {node: '>= 0.4'}

  es-errors@1.3.0:
    resolution: {integrity: sha512-Zf5H2Kxt2xjTvbJvP2ZWLEICxA6j+hAmMzIlypy4xcBg1vKVnx89Wy0GbS+kf5cwCVFFzdCFh2XSCFNULS6csw==}
    engines: {node: '>= 0.4'}

  es-iterator-helpers@1.2.1:
    resolution: {integrity: sha512-uDn+FE1yrDzyC0pCo961B2IHbdM8y/ACZsKD4dG6WqrjV53BADjwa7D+1aom2rsNVfLyDgU/eigvlJGJ08OQ4w==}
    engines: {node: '>= 0.4'}

  es-object-atoms@1.0.0:
    resolution: {integrity: sha512-MZ4iQ6JwHOBQjahnjwaC1ZtIBH+2ohjamzAO3oaHcXYup7qxjF2fixyH+Q71voWHeOkI2q/TnJao/KfXYIZWbw==}
    engines: {node: '>= 0.4'}

  es-set-tostringtag@2.1.0:
    resolution: {integrity: sha512-j6vWzfrGVfyXxge+O0x5sh6cvxAog0a/4Rdd2K36zCMV5eJ+/+tOAngRO8cODMNWbVRdVlmGZQL2YS3yR8bIUA==}
    engines: {node: '>= 0.4'}

  es-shim-unscopables@1.0.2:
    resolution: {integrity: sha512-J3yBRXCzDu4ULnQwxyToo/OjdMx6akgVC7K6few0a7F/0wLtmKKN7I73AH5T2836UuXRqN7Qg+IIUw/+YJksRw==}

  es-to-primitive@1.3.0:
    resolution: {integrity: sha512-w+5mJ3GuFL+NjVtJlvydShqE1eN3h3PbI7/5LAsYJP/2qtuMXjfL2LpHSRqo4b4eSF5K/DH1JXKUAHSB2UW50g==}
    engines: {node: '>= 0.4'}

  esbuild@0.24.2:
    resolution: {integrity: sha512-+9egpBW8I3CD5XPe0n6BfT5fxLzxrlDzqydF3aviG+9ni1lDC/OvMHcxqEFV0+LANZG5R1bFMWfUrjVsdwxJvA==}
    engines: {node: '>=18'}
    hasBin: true

  escape-string-regexp@4.0.0:
    resolution: {integrity: sha512-TtpcNJ3XAzx3Gq8sWRzJaVajRs0uVxA2YAkdb1jm2YkPz4G6egUFAyA3n5vtEIZefPk5Wa4UXbKuS5fKkJWdgA==}
    engines: {node: '>=10'}

  eslint-config-prettier@9.1.0:
    resolution: {integrity: sha512-NSWl5BFQWEPi1j4TjVNItzYV7dZXZ+wP6I6ZhrBGpChQhZRUaElihE9uRRkcbRnNb76UMKDF3r+WTmNcGPKsqw==}
    hasBin: true
    peerDependencies:
      eslint: '>=7.0.0'

  eslint-import-resolver-node@0.3.9:
    resolution: {integrity: sha512-WFj2isz22JahUv+B788TlO3N6zL3nNJGU8CcZbPZvVEkBPaJdCV4vy5wyghty5ROFbCRnm132v8BScu5/1BQ8g==}

  eslint-module-utils@2.12.0:
    resolution: {integrity: sha512-wALZ0HFoytlyh/1+4wuZ9FJCD/leWHQzzrxJ8+rebyReSLk7LApMyd3WJaLVoN+D5+WIdJyDK1c6JnE65V4Zyg==}
    engines: {node: '>=4'}
    peerDependencies:
      '@typescript-eslint/parser': '*'
      eslint: '*'
      eslint-import-resolver-node: '*'
      eslint-import-resolver-typescript: '*'
      eslint-import-resolver-webpack: '*'
    peerDependenciesMeta:
      '@typescript-eslint/parser':
        optional: true
      eslint:
        optional: true
      eslint-import-resolver-node:
        optional: true
      eslint-import-resolver-typescript:
        optional: true
      eslint-import-resolver-webpack:
        optional: true

  eslint-plugin-import@2.31.0:
    resolution: {integrity: sha512-ixmkI62Rbc2/w8Vfxyh1jQRTdRTF52VxwRVHl/ykPAmqG+Nb7/kNn+byLP0LxPgI7zWA16Jt82SybJInmMia3A==}
    engines: {node: '>=4'}
    peerDependencies:
      '@typescript-eslint/parser': '*'
      eslint: ^2 || ^3 || ^4 || ^5 || ^6 || ^7.2.0 || ^8 || ^9
    peerDependenciesMeta:
      '@typescript-eslint/parser':
        optional: true

  eslint-plugin-react-hooks@5.1.0:
    resolution: {integrity: sha512-mpJRtPgHN2tNAvZ35AMfqeB3Xqeo273QxrHJsbBEPWODRM4r0yB6jfoROqKEYrOn27UtRPpcpHc2UqyBSuUNTw==}
    engines: {node: '>=10'}
    peerDependencies:
      eslint: ^3.0.0 || ^4.0.0 || ^5.0.0 || ^6.0.0 || ^7.0.0 || ^8.0.0-0 || ^9.0.0

  eslint-plugin-react@7.37.4:
    resolution: {integrity: sha512-BGP0jRmfYyvOyvMoRX/uoUeW+GqNj9y16bPQzqAHf3AYII/tDs+jMN0dBVkl88/OZwNGwrVFxE7riHsXVfy/LQ==}
    engines: {node: '>=4'}
    peerDependencies:
      eslint: ^3 || ^4 || ^5 || ^6 || ^7 || ^8 || ^9.7

  eslint-plugin-simple-import-sort@12.1.1:
    resolution: {integrity: sha512-6nuzu4xwQtE3332Uz0to+TxDQYRLTKRESSc2hefVT48Zc8JthmN23Gx9lnYhu0FtkRSL1oxny3kJ2aveVhmOVA==}
    peerDependencies:
      eslint: '>=5.0.0'

  eslint-scope@8.2.0:
    resolution: {integrity: sha512-PHlWUfG6lvPc3yvP5A4PNyBL1W8fkDUccmI21JUu/+GKZBoH/W5u6usENXUrWFRsyoW5ACUjFGgAFQp5gUlb/A==}
    engines: {node: ^18.18.0 || ^20.9.0 || >=21.1.0}

  eslint-visitor-keys@3.4.3:
    resolution: {integrity: sha512-wpc+LXeiyiisxPlEkUzU6svyS1frIO3Mgxj1fdy7Pm8Ygzguax2N3Fa/D/ag1WqbOprdI+uY6wMUl8/a2G+iag==}
    engines: {node: ^12.22.0 || ^14.17.0 || >=16.0.0}

  eslint-visitor-keys@4.2.0:
    resolution: {integrity: sha512-UyLnSehNt62FFhSwjZlHmeokpRK59rcz29j+F1/aDgbkbRTk7wIc9XzdoasMUbRNKDM0qQt/+BJ4BrpFeABemw==}
    engines: {node: ^18.18.0 || ^20.9.0 || >=21.1.0}

  eslint@9.18.0:
    resolution: {integrity: sha512-+waTfRWQlSbpt3KWE+CjrPPYnbq9kfZIYUqapc0uBXyjTp8aYXZDsUH16m39Ryq3NjAVP4tjuF7KaukeqoCoaA==}
    engines: {node: ^18.18.0 || ^20.9.0 || >=21.1.0}
    hasBin: true
    peerDependencies:
      jiti: '*'
    peerDependenciesMeta:
      jiti:
        optional: true

  espree@10.3.0:
    resolution: {integrity: sha512-0QYC8b24HWY8zjRnDTL6RiHfDbAWn63qb4LMj1Z4b076A4une81+z03Kg7l7mn/48PUTqoLptSXez8oknU8Clg==}
    engines: {node: ^18.18.0 || ^20.9.0 || >=21.1.0}

  esquery@1.6.0:
    resolution: {integrity: sha512-ca9pw9fomFcKPvFLXhBKUK90ZvGibiGOvRJNbjljY7s7uq/5YO4BOzcYtJqExdx99rF6aAcnRxHmcUHcz6sQsg==}
    engines: {node: '>=0.10'}

  esrecurse@4.3.0:
    resolution: {integrity: sha512-KmfKL3b6G+RXvP8N1vr3Tq1kL/oCFgn2NYXEtqP8/L3pKapUA4G8cFVaoF3SU323CD4XypR/ffioHmkti6/Tag==}
    engines: {node: '>=4.0'}

  estraverse@5.3.0:
    resolution: {integrity: sha512-MMdARuVEQziNTeJD8DgMqmhwR11BRQ/cBP+pLtYdSTnf3MIO8fFeiINEbX36ZdNlfU/7A9f3gUw49B3oQsvwBA==}
    engines: {node: '>=4.0'}

  esutils@2.0.3:
    resolution: {integrity: sha512-kVscqXk4OCp68SZ0dkgEKVi6/8ij300KBWTJq32P/dYeWTSwK41WyTxalN1eRmA5Z9UU/LX9D7FWSmV9SAYx6g==}
    engines: {node: '>=0.10.0'}

  fast-deep-equal@3.1.3:
    resolution: {integrity: sha512-f3qQ9oQy9j2AhBe/H9VC91wLmKBCCU/gDOnKNAYG5hswO7BLKj09Hc5HYNz9cGI++xlpDCIgDaitVs03ATR84Q==}

  fast-glob@3.3.3:
    resolution: {integrity: sha512-7MptL8U0cqcFdzIzwOTHoilX9x5BrNqye7Z/LuC7kCMRio1EMSyqRK3BEAUD7sXRq4iT4AzTVuZdhgQ2TCvYLg==}
    engines: {node: '>=8.6.0'}

  fast-json-stable-stringify@2.1.0:
    resolution: {integrity: sha512-lhd/wF+Lk98HZoTCtlVraHtfh5XYijIjalXck7saUtuanSDyLMxnHhSXEDJqHxD7msR8D0uCmqlkwjCV8xvwHw==}

  fast-levenshtein@2.0.6:
    resolution: {integrity: sha512-DCXu6Ifhqcks7TZKY3Hxp3y6qphY5SJZmrWMDrKcERSOXWQdMhU9Ig/PYrzyw/ul9jOIyh0N4M0tbC5hodg8dw==}

  fastq@1.18.0:
    resolution: {integrity: sha512-QKHXPW0hD8g4UET03SdOdunzSouc9N4AuHdsX8XNcTsuz+yYFILVNIX4l9yHABMhiEI9Db0JTTIpu0wB+Y1QQw==}

  file-entry-cache@8.0.0:
    resolution: {integrity: sha512-XXTUwCvisa5oacNGRP9SfNtYBNAMi+RPwBFmblZEF7N7swHYQS6/Zfk7SRwx4D5j3CH211YNRco1DEMNVfZCnQ==}
    engines: {node: '>=16.0.0'}

  fill-range@7.1.1:
    resolution: {integrity: sha512-YsGpe3WHLK8ZYi4tWDg2Jy3ebRz2rXowDxnld4bkQB00cc/1Zw9AWnC0i9ztDJitivtQvaI9KaLyKrc+hBW0yg==}
    engines: {node: '>=8'}

  find-root@1.1.0:
    resolution: {integrity: sha512-NKfW6bec6GfKc0SGx1e07QZY9PE99u0Bft/0rzSD5k3sO/vwkVUpDUKVm5Gpp5Ue3YfShPFTX2070tDs5kB9Ng==}

  find-up@5.0.0:
    resolution: {integrity: sha512-78/PXT1wlLLDgTzDs7sjq9hzz0vXD+zn+7wypEe4fXQxCmdmqfGsEPQxmiCSQI3ajFV91bVSsvNtrJRiW6nGng==}
    engines: {node: '>=10'}

  flat-cache@4.0.1:
    resolution: {integrity: sha512-f7ccFPK3SXFHpx15UIGyRJ/FJQctuKZ0zVuN3frBo4HnK3cay9VEW0R6yPYFHC0AgqhukPzKjq22t5DmAyqGyw==}
    engines: {node: '>=16'}

  flatted@3.3.2:
    resolution: {integrity: sha512-AiwGJM8YcNOaobumgtng+6NHuOqC3A7MixFeDafM3X9cIUM+xUXoS5Vfgf+OihAYe20fxqNM9yPBXJzRtZ/4eA==}

  for-each@0.3.3:
    resolution: {integrity: sha512-jqYfLp7mo9vIyQf8ykW2v7A+2N4QjeCeI5+Dz9XraiO1ign81wjiH7Fb9vSOWvQfNtmSa4H2RoQTrrXivdUZmw==}

  form-data@4.0.1:
    resolution: {integrity: sha512-tzN8e4TX8+kkxGPK8D5u0FNmjPUjw3lwC9lSLxxoB/+GtsJG91CO8bSWy73APlgAZzZbXEYZJuxjkHH2w+Ezhw==}
    engines: {node: '>= 6'}

  fs.realpath@1.0.0:
    resolution: {integrity: sha512-OO0pH2lK6a0hZnAdau5ItzHPI6pUlvI7jMVnxUQRtw4owF2wk8lOSabtGDCTP4Ggrg2MbGnWO9X8K1t4+fGMDw==}

  fsevents@2.3.3:
    resolution: {integrity: sha512-5xoDfX+fL7faATnagmWPpbFtwh/R77WmMMqqHGS65C3vvB0YHrgF+B1YmZ3441tMj5n63k0212XNoJwzlhffQw==}
    engines: {node: ^8.16.0 || ^10.6.0 || >=11.0.0}
    os: [darwin]

  function-bind@1.1.2:
    resolution: {integrity: sha512-7XHNxH7qX9xG5mIwxkhumTox/MIRNcOgDrxWsMt2pAr23WHp6MrRlN7FBSFpCpr+oVO0F744iUgR82nJMfG2SA==}

  function.prototype.name@1.1.8:
    resolution: {integrity: sha512-e5iwyodOHhbMr/yNrc7fDYG4qlbIvI5gajyzPnb5TCwyhjApznQh1BMFou9b30SevY43gCJKXycoCBjMbsuW0Q==}
    engines: {node: '>= 0.4'}

  functions-have-names@1.2.3:
    resolution: {integrity: sha512-xckBUXyTIqT97tq2x2AMb+g163b5JFysYk0x4qxNFwbfQkmNZoiRHb6sPzI9/QV33WeuvVYBUIiD4NzNIyqaRQ==}

  get-intrinsic@1.2.7:
    resolution: {integrity: sha512-VW6Pxhsrk0KAOqs3WEd0klDiF/+V7gQOpAvY1jVU/LHmaD/kQO4523aiJuikX/QAKYiW6x8Jh+RJej1almdtCA==}
    engines: {node: '>= 0.4'}

  get-proto@1.0.1:
    resolution: {integrity: sha512-sTSfBjoXBp89JvIKIefqw7U2CCebsc74kiY6awiGogKtoSGbgjYE/G/+l9sF3MWFPNc9IcoOC4ODfKHfxFmp0g==}
    engines: {node: '>= 0.4'}

  get-symbol-description@1.1.0:
    resolution: {integrity: sha512-w9UMqWwJxHNOvoNzSJ2oPF5wvYcvP7jUvYzhp67yEhTi17ZDBBC1z9pTdGuzjD+EFIqLSYRweZjqfiPzQ06Ebg==}
    engines: {node: '>= 0.4'}

  glob-parent@5.1.2:
    resolution: {integrity: sha512-AOIgSQCepiJYwP3ARnGx+5VnTu2HBYdzbGP45eLw1vr3zB3vZLeyed1sC9hnbcOc9/SrMyM5RPQrkGz4aS9Zow==}
    engines: {node: '>= 6'}

  glob-parent@6.0.2:
    resolution: {integrity: sha512-XxwI8EOhVQgWp6iDL+3b0r86f4d6AX6zSU55HfB4ydCEuXLXc5FcYeOu+nnGftS4TEju/11rt4KJPTMgbfmv4A==}
    engines: {node: '>=10.13.0'}

  glob@7.2.3:
    resolution: {integrity: sha512-nFR0zLpU2YCaRxwoCJvL6UvCH2JFyFVIvwTLsIf21AuHlMskA1hhTdk+LlYJtOlYt9v6dvszD2BGRqBL+iQK9Q==}
    deprecated: Glob versions prior to v9 are no longer supported

  globals@11.12.0:
    resolution: {integrity: sha512-WOBp/EEGUiIsJSp7wcv/y6MO+lV9UoncWqxuFfm8eBwzWNgyfBd6Gz+IeKQ9jCmyhoH99g15M3T+QaVHFjizVA==}
    engines: {node: '>=4'}

  globals@14.0.0:
    resolution: {integrity: sha512-oahGvuMGQlPw/ivIYBjVSrWAfWLBeku5tpPE2fOPLi+WHffIWbuh2tCjhyQhTBPMf5E9jDEH4FOmTYgYwbKwtQ==}
    engines: {node: '>=18'}

  globalthis@1.0.4:
    resolution: {integrity: sha512-DpLKbNU4WylpxJykQujfCcwYWiV/Jhm50Goo0wrVILAv5jOr9d+H+UR3PhSCD2rCCEIg0uc+G+muBTwD54JhDQ==}
    engines: {node: '>= 0.4'}

  globrex@0.1.2:
    resolution: {integrity: sha512-uHJgbwAMwNFf5mLst7IWLNg14x1CkeqglJb/K3doi4dw6q2IvAAmM/Y81kevy83wP+Sst+nutFTYOGg3d1lsxg==}

  gopd@1.2.0:
    resolution: {integrity: sha512-ZUKRh6/kUFoAiTAtTYPZJ3hw9wNxx+BIBOijnlG9PnrJsCcSjs1wyyD6vJpaYtgnzDrKYRSqf3OO6Rfa93xsRg==}
    engines: {node: '>= 0.4'}

  graphemer@1.4.0:
    resolution: {integrity: sha512-EtKwoO6kxCL9WO5xipiHTZlSzBm7WLT627TqC/uVRd0HKmq8NXyebnNYxDoBi7wt8eTWrUrKXCOVaFq9x1kgag==}

  has-bigints@1.1.0:
    resolution: {integrity: sha512-R3pbpkcIqv2Pm3dUwgjclDRVmWpTJW2DcMzcIhEXEx1oh/CEMObMm3KLmRJOdvhM7o4uQBnwr8pzRK2sJWIqfg==}
    engines: {node: '>= 0.4'}

  has-flag@4.0.0:
    resolution: {integrity: sha512-EykJT/Q1KjTWctppgIAgfSO0tKVuZUjhgMr17kqTumMl6Afv3EISleU7qZUzoXDFTAHTDC4NOoG/ZxU3EvlMPQ==}
    engines: {node: '>=8'}

  has-property-descriptors@1.0.2:
    resolution: {integrity: sha512-55JNKuIW+vq4Ke1BjOTjM2YctQIvCT7GFzHwmfZPGo5wnrgkid0YQtnAleFSqumZm4az3n2BS+erby5ipJdgrg==}

  has-proto@1.2.0:
    resolution: {integrity: sha512-KIL7eQPfHQRC8+XluaIw7BHUwwqL19bQn4hzNgdr+1wXoU0KKj6rufu47lhY7KbJR2C6T6+PfyN0Ea7wkSS+qQ==}
    engines: {node: '>= 0.4'}

  has-symbols@1.1.0:
    resolution: {integrity: sha512-1cDNdwJ2Jaohmb3sg4OmKaMBwuC48sYni5HUw2DvsC8LjGTLK9h+eb1X6RyuOHe4hT0ULCW68iomhjUoKUqlPQ==}
    engines: {node: '>= 0.4'}

  has-tostringtag@1.0.2:
    resolution: {integrity: sha512-NqADB8VjPFLM2V0VvHUewwwsw0ZWBaIdgo+ieHtK3hasLz4qeCRjYcqfB6AQrBggRKppKF8L52/VqdVsO47Dlw==}
    engines: {node: '>= 0.4'}

  hasown@2.0.2:
    resolution: {integrity: sha512-0hJU9SCPvmMzIBdZFqNPXWa6dqh7WdH0cII9y+CyS8rG3nL48Bclra9HmKhVVUHyPWNH5Y7xDwAB7bfgSjkUMQ==}
    engines: {node: '>= 0.4'}

  hoist-non-react-statics@3.3.2:
    resolution: {integrity: sha512-/gGivxi8JPKWNm/W0jSmzcMPpfpPLc3dY/6GxhX2hQ9iGj3aDfklV4ET7NjKpSinLpJ5vafa9iiGIEZg10SfBw==}

  html-encoding-sniffer@4.0.0:
    resolution: {integrity: sha512-Y22oTqIU4uuPgEemfz7NDJz6OeKf12Lsu+QC+s3BVpda64lTiMYCyGwg5ki4vFxkMwQdeZDl2adZoqUgdFuTgQ==}
    engines: {node: '>=18'}

  http-proxy-agent@7.0.2:
    resolution: {integrity: sha512-T1gkAiYYDWYx3V5Bmyu7HcfcvL7mUrTWiM6yOfa3PIphViJ/gFPbvidQ+veqSOHci/PxBcDabeUNCzpOODJZig==}
    engines: {node: '>= 14'}

  https-proxy-agent@7.0.6:
    resolution: {integrity: sha512-vK9P5/iUfdl95AI+JVyUuIcVtd4ofvtrOr3HNtM2yxC9bnMbEdp3x01OhQNnjb8IJYi38VlTE3mBXwcfvywuSw==}
    engines: {node: '>= 14'}

  iconv-lite@0.6.3:
    resolution: {integrity: sha512-4fCk79wshMdzMp2rH06qWrJE4iolqLhCUH+OiuIgU++RB0+94NlDL81atO7GX55uUKueo0txHNtvEyI6D7WdMw==}
    engines: {node: '>=0.10.0'}

  ignore@5.3.2:
    resolution: {integrity: sha512-hsBTNUqQTDwkWtcdYI2i06Y/nUBEsNEDJKjWdigLvegy8kDuJAS8uRlpkkcQpyEXL0Z/pjDy5HBmMjRCJ2gq+g==}
    engines: {node: '>= 4'}

  import-fresh@3.3.0:
    resolution: {integrity: sha512-veYYhQa+D1QBKznvhUHxb8faxlrwUnxseDAbAp457E0wLNio2bOSKnjYDhMj+YiAq61xrMGhQk9iXVk5FzgQMw==}
    engines: {node: '>=6'}

  imurmurhash@0.1.4:
    resolution: {integrity: sha512-JmXMZ6wuvDmLiHEml9ykzqO6lwFbof0GG4IkcGaENdCRDDmMVnny7s5HsIgHCbaq0w2MyPhDqkhTUgS2LU2PHA==}
    engines: {node: '>=0.8.19'}

  inflight@1.0.6:
    resolution: {integrity: sha512-k92I/b08q4wvFscXCLvqfsHCrjrF7yiXsQuIVvVE7N82W3+aqpzuUdBbfhWcy/FZR3/4IgflMgKLOsvPDrGCJA==}
    deprecated: This module is not supported, and leaks memory. Do not use it. Check out lru-cache if you want a good and tested way to coalesce async requests by a key value, which is much more comprehensive and powerful.

  inherits@2.0.4:
    resolution: {integrity: sha512-k/vGaX4/Yla3WzyMCvTQOXYeIHvqOKtnqBduzTHpzpQZzAskKMhZ2K+EnBiSM9zGSoIFeMpXKxa4dYeZIQqewQ==}

  internal-slot@1.1.0:
    resolution: {integrity: sha512-4gd7VpWNQNB4UKKCFFVcp1AVv+FMOgs9NKzjHKusc8jTMhd5eL1NqQqOpE0KzMds804/yHlglp3uxgluOqAPLw==}
    engines: {node: '>= 0.4'}

  is-array-buffer@3.0.5:
    resolution: {integrity: sha512-DDfANUiiG2wC1qawP66qlTugJeL5HyzMpfr8lLK+jMQirGzNod0B12cFB/9q838Ru27sBwfw78/rdoU7RERz6A==}
    engines: {node: '>= 0.4'}

  is-arrayish@0.2.1:
    resolution: {integrity: sha512-zz06S8t0ozoDXMG+ube26zeCTNXcKIPJZJi8hBrF4idCLms4CG9QtK7qBl1boi5ODzFpjswb5JPmHCbMpjaYzg==}

  is-async-function@2.1.0:
    resolution: {integrity: sha512-GExz9MtyhlZyXYLxzlJRj5WUCE661zhDa1Yna52CN57AJsymh+DvXXjyveSioqSRdxvUrdKdvqB1b5cVKsNpWQ==}
    engines: {node: '>= 0.4'}

  is-bigint@1.1.0:
    resolution: {integrity: sha512-n4ZT37wG78iz03xPRKJrHTdZbe3IicyucEtdRsV5yglwc3GyUfbAfpSeD0FJ41NbUNSt5wbhqfp1fS+BgnvDFQ==}
    engines: {node: '>= 0.4'}

  is-boolean-object@1.2.1:
    resolution: {integrity: sha512-l9qO6eFlUETHtuihLcYOaLKByJ1f+N4kthcU9YjHy3N+B3hWv0y/2Nd0mu/7lTFnRQHTrSdXF50HQ3bl5fEnng==}
    engines: {node: '>= 0.4'}

  is-callable@1.2.7:
    resolution: {integrity: sha512-1BC0BVFhS/p0qtw6enp8e+8OD0UrK0oFLztSjNzhcKA3WDuJxxAPXzPuPtKkjEY9UUoEWlX/8fgKeu2S8i9JTA==}
    engines: {node: '>= 0.4'}

  is-core-module@2.16.1:
    resolution: {integrity: sha512-UfoeMA6fIJ8wTYFEUjelnaGI67v6+N7qXJEvQuIGa99l4xsCruSYOVSQ0uPANn4dAzm8lkYPaKLrrijLq7x23w==}
    engines: {node: '>= 0.4'}

  is-data-view@1.0.2:
    resolution: {integrity: sha512-RKtWF8pGmS87i2D6gqQu/l7EYRlVdfzemCJN/P3UOs//x1QE7mfhvzHIApBTRf7axvT6DMGwSwBXYCT0nfB9xw==}
    engines: {node: '>= 0.4'}

  is-date-object@1.1.0:
    resolution: {integrity: sha512-PwwhEakHVKTdRNVOw+/Gyh0+MzlCl4R6qKvkhuvLtPMggI1WAHt9sOwZxQLSGpUaDnrdyDsomoRgNnCfKNSXXg==}
    engines: {node: '>= 0.4'}

  is-extglob@2.1.1:
    resolution: {integrity: sha512-SbKbANkN603Vi4jEZv49LeVJMn4yGwsbzZworEoyEiutsN3nJYdbO36zfhGJ6QEDpOZIFkDtnq5JRxmvl3jsoQ==}
    engines: {node: '>=0.10.0'}

  is-finalizationregistry@1.1.1:
    resolution: {integrity: sha512-1pC6N8qWJbWoPtEjgcL2xyhQOP491EQjeUo3qTKcmV8YSDDJrOepfG8pcC7h/QgnQHYSv0mJ3Z/ZWxmatVrysg==}
    engines: {node: '>= 0.4'}

  is-generator-function@1.1.0:
    resolution: {integrity: sha512-nPUB5km40q9e8UfN/Zc24eLlzdSf9OfKByBw9CIdw4H1giPMeA0OIJvbchsCu4npfI2QcMVBsGEBHKZ7wLTWmQ==}
    engines: {node: '>= 0.4'}

  is-glob@4.0.3:
    resolution: {integrity: sha512-xelSayHH36ZgE7ZWhli7pW34hNbNl8Ojv5KVmkJD4hBdD3th8Tfk9vYasLM+mXWOZhFkgZfxhLSnrwRr4elSSg==}
    engines: {node: '>=0.10.0'}

  is-map@2.0.3:
    resolution: {integrity: sha512-1Qed0/Hr2m+YqxnM09CjA2d/i6YZNfF6R2oRAOj36eUdS6qIV/huPJNSEpKbupewFs+ZsJlxsjjPbc0/afW6Lw==}
    engines: {node: '>= 0.4'}

  is-number-object@1.1.1:
    resolution: {integrity: sha512-lZhclumE1G6VYD8VHe35wFaIif+CTy5SJIi5+3y4psDgWu4wPDoBhF8NxUOinEc7pHgiTsT6MaBb92rKhhD+Xw==}
    engines: {node: '>= 0.4'}

  is-number@7.0.0:
    resolution: {integrity: sha512-41Cifkg6e8TylSpdtTpeLVMqvSBEVzTttHvERD741+pnZ8ANv0004MRL43QKPDlK9cGvNp6NZWZUBlbGXYxxng==}
    engines: {node: '>=0.12.0'}

  is-potential-custom-element-name@1.0.1:
    resolution: {integrity: sha512-bCYeRA2rVibKZd+s2625gGnGF/t7DSqDs4dP7CrLA1m7jKWz6pps0LpYLJN8Q64HtmPKJ1hrN3nzPNKFEKOUiQ==}

  is-regex@1.2.1:
    resolution: {integrity: sha512-MjYsKHO5O7mCsmRGxWcLWheFqN9DJ/2TmngvjKXihe6efViPqc274+Fx/4fYj/r03+ESvBdTXK0V6tA3rgez1g==}
    engines: {node: '>= 0.4'}

  is-set@2.0.3:
    resolution: {integrity: sha512-iPAjerrse27/ygGLxw+EBR9agv9Y6uLeYVJMu+QNCoouJ1/1ri0mGrcWpfCqFZuzzx3WjtwxG098X+n4OuRkPg==}
    engines: {node: '>= 0.4'}

  is-shared-array-buffer@1.0.4:
    resolution: {integrity: sha512-ISWac8drv4ZGfwKl5slpHG9OwPNty4jOWPRIhBpxOoD+hqITiwuipOQ2bNthAzwA3B4fIjO4Nln74N0S9byq8A==}
    engines: {node: '>= 0.4'}

  is-string@1.1.1:
    resolution: {integrity: sha512-BtEeSsoaQjlSPBemMQIrY1MY0uM6vnS1g5fmufYOtnxLGUZM2178PKbhsk7Ffv58IX+ZtcvoGwccYsh0PglkAA==}
    engines: {node: '>= 0.4'}

  is-symbol@1.1.1:
    resolution: {integrity: sha512-9gGx6GTtCQM73BgmHQXfDmLtfjjTUDSyoxTCbp5WtoixAhfgsDirWIcVQ/IHpvI5Vgd5i/J5F7B9cN/WlVbC/w==}
    engines: {node: '>= 0.4'}

  is-typed-array@1.1.15:
    resolution: {integrity: sha512-p3EcsicXjit7SaskXHs1hA91QxgTw46Fv6EFKKGS5DRFLD8yKnohjF3hxoju94b/OcMZoQukzpPpBE9uLVKzgQ==}
    engines: {node: '>= 0.4'}

  is-weakmap@2.0.2:
    resolution: {integrity: sha512-K5pXYOm9wqY1RgjpL3YTkF39tni1XajUIkawTLUo9EZEVUFga5gSQJF8nNS7ZwJQ02y+1YCNYcMh+HIf1ZqE+w==}
    engines: {node: '>= 0.4'}

  is-weakref@1.1.0:
    resolution: {integrity: sha512-SXM8Nwyys6nT5WP6pltOwKytLV7FqQ4UiibxVmW+EIosHcmCqkkjViTb5SNssDlkCiEYRP1/pdWUKVvZBmsR2Q==}
    engines: {node: '>= 0.4'}

  is-weakset@2.0.4:
    resolution: {integrity: sha512-mfcwb6IzQyOKTs84CQMrOwW4gQcaTOAWJ0zzJCl2WSPDrWk/OzDaImWFH3djXhb24g4eudZfLRozAvPGw4d9hQ==}
    engines: {node: '>= 0.4'}

  isarray@2.0.5:
    resolution: {integrity: sha512-xHjhDr3cNBK0BzdUJSPXZntQUx/mwMS5Rw4A7lPJ90XGAO6ISP/ePDNuo0vhqOZU+UD5JoodwCAAoZQd3FeAKw==}

  isexe@2.0.0:
    resolution: {integrity: sha512-RHxMLp9lnKHGHRng9QFhRCMbYAcVpn69smSGcq3f36xjgVVWThj4qqLbTLlq7Ssj8B+fIQ1EuCEGI2lKsyQeIw==}

  iterator.prototype@1.1.5:
    resolution: {integrity: sha512-H0dkQoCa3b2VEeKQBOxFph+JAbcrQdE7KC0UkqwpLmv2EC4P41QXP+rqo9wYodACiG5/WM5s9oDApTU8utwj9g==}
    engines: {node: '>= 0.4'}

  js-sha3@0.8.0:
    resolution: {integrity: sha512-gF1cRrHhIzNfToc802P800N8PpXS+evLLXfsVpowqmAFR9uwbi89WvXg2QspOmXL8QL86J4T1EpFu+yUkwJY3Q==}

  js-tokens@4.0.0:
    resolution: {integrity: sha512-RdJUflcE3cUzKiMqQgsCu06FPu9UdIJO0beYbPhHN4k6apgJtifcoCtT9bcxOpYBtpD2kCM6Sbzg4CausW/PKQ==}

  js-yaml@4.1.0:
    resolution: {integrity: sha512-wpxZs9NoxZaJESJGIZTyDEaYpl0FKSA+FB9aJiyemKhMwkxQg63h4T1KJgUGHpTqPDNRcmmYLugrRjJlBtWvRA==}
    hasBin: true

  jsdom@26.0.0:
    resolution: {integrity: sha512-BZYDGVAIriBWTpIxYzrXjv3E/4u8+/pSG5bQdIYCbNCGOvsPkDQfTVLAIXAf9ETdCpduCVTkDe2NNZ8NIwUVzw==}
    engines: {node: '>=18'}
    peerDependencies:
      canvas: ^3.0.0
    peerDependenciesMeta:
      canvas:
        optional: true

  jsesc@3.1.0:
    resolution: {integrity: sha512-/sM3dO2FOzXjKQhJuo0Q173wf2KOo8t4I8vHy6lF9poUp7bKT0/NHE8fPX23PwfhnykfqnC2xRxOnVw5XuGIaA==}
    engines: {node: '>=6'}
    hasBin: true

  json-buffer@3.0.1:
    resolution: {integrity: sha512-4bV5BfR2mqfQTJm+V5tPPdf+ZpuhiIvTuAB5g8kcrXOZpTT/QwwVRWBywX1ozr6lEuPdbHxwaJlm9G6mI2sfSQ==}

  json-parse-even-better-errors@2.3.1:
    resolution: {integrity: sha512-xyFwyhro/JEof6Ghe2iz2NcXoj2sloNsWr/XsERDK/oiPCfaNhl5ONfp+jQdAZRQQ0IJWNzH9zIZF7li91kh2w==}

  json-schema-traverse@0.4.1:
    resolution: {integrity: sha512-xbbCH5dCYU5T8LcEhhuh7HJ88HXuW3qsI3Y0zOZFKfZEHcpWiHU/Jxzk629Brsab/mMiHQti9wMP+845RPe3Vg==}

  json-stable-stringify-without-jsonify@1.0.1:
    resolution: {integrity: sha512-Bdboy+l7tA3OGW6FjyFHWkP5LuByj1Tk33Ljyq0axyzdk9//JSi2u3fP1QSmd1KNwq6VOKYGlAu87CisVir6Pw==}

  json5@1.0.2:
    resolution: {integrity: sha512-g1MWMLBiz8FKi1e4w0UyVL3w+iJceWAFBAaBnnGKOpNa5f8TLktkbre1+s6oICydWAm+HRUGTmI+//xv2hvXYA==}
    hasBin: true

  jsx-ast-utils@3.3.5:
    resolution: {integrity: sha512-ZZow9HBI5O6EPgSJLUb8n2NKgmVWTwCvHGwFuJlMjvLFqlGG6pjirPhtdsseaLZjSibD8eegzmYpUZwoIlj2cQ==}
    engines: {node: '>=4.0'}

  keyv@4.5.4:
    resolution: {integrity: sha512-oxVHkHR/EJf2CNXnWxRLW6mg7JyCCUcG0DtEGmL2ctUo1PNTin1PUil+r/+4r5MpVgC/fn1kjsx7mjSujKqIpw==}

  levn@0.4.1:
    resolution: {integrity: sha512-+bT2uH4E5LGE7h/n3evcS/sQlJXCpIp6ym8OWJ5eV6+67Dsql/LaaT7qJBAt2rzfoa/5QBGBhxDix1dMt2kQKQ==}
    engines: {node: '>= 0.8.0'}

  lines-and-columns@1.2.4:
    resolution: {integrity: sha512-7ylylesZQ/PV29jhEDl3Ufjo6ZX7gCqJr5F7PKrqc93v7fzSymt1BpwEU8nAUXs8qzzvqhbjhK5QZg6Mt/HkBg==}

  locate-path@6.0.0:
    resolution: {integrity: sha512-iPZK6eYjbxRu3uB4/WZ3EsEIMJFMqAoopl3R+zuq0UjcAm/MO6KCweDgPfP3elTztoKP3KtnVHxTn2NHBSDVUw==}
    engines: {node: '>=10'}

  lodash.merge@4.6.2:
    resolution: {integrity: sha512-0KpjqXRVvrYyCsX1swR/XTK0va6VQkQM6MNo7PqW77ByjAhoARA8EfrP1N4+KlKj8YS0ZUCtRT/YUuhyYDujIQ==}

  lodash.mergewith@4.6.2:
    resolution: {integrity: sha512-GK3g5RPZWTRSeLSpgP8Xhra+pnjBC56q9FZYe1d5RN3TJ35dbkGy3YqBSMbyCrlbi+CM9Z3Jk5yTL7RCsqboyQ==}

  lodash@4.17.21:
    resolution: {integrity: sha512-v2kDEe57lecTulaDIuNTPy3Ry4gLGJ6Z1O3vE1krgXZNrsQ+LFTGHVxVjcXPs17LhbZVGedAJv8XZ1tvj5FvSg==}

  loose-envify@1.4.0:
    resolution: {integrity: sha512-lyuxPGr/Wfhrlem2CL/UcnUc1zcqKAImBDzukY7Y5F/yQiNdko6+fRLevlw1HgMySw7f611UIY408EtxRSoK3Q==}
    hasBin: true

  lru-cache@11.0.2:
    resolution: {integrity: sha512-123qHRfJBmo2jXDbo/a5YOQrJoHF/GNQTLzQ5+IdK5pWpceK17yRc6ozlWd25FxvGKQbIUs91fDFkXmDHTKcyA==}
    engines: {node: 20 || >=22}

  lucide-react@0.471.1:
    resolution: {integrity: sha512-syOxwPhf62gg2YOsz72HRn+CIpeudFy67AeKnSR8Hn/fIIF4ubhNbRF+pQ2CaJrl+X9Os4PL87z2DXQi3DVeDA==}
    peerDependencies:
      react: ^16.5.1 || ^17.0.0 || ^18.0.0 || ^19.0.0

  match-sorter@6.3.4:
    resolution: {integrity: sha512-jfZW7cWS5y/1xswZo8VBOdudUiSd9nifYRWphc9M5D/ee4w4AoXLgBEdRbgVaxbMuagBPeUC5y2Hi8DO6o9aDg==}

  math-intrinsics@1.1.0:
    resolution: {integrity: sha512-/IXtbwEk5HTPyEwyKX6hGkYXxM9nbj64B+ilVJnC/R6B0pH5G4V3b0pVbL7DBj4tkhBAppbQUlf6F6Xl9LHu1g==}
    engines: {node: '>= 0.4'}

  memoize-one@6.0.0:
    resolution: {integrity: sha512-rkpe71W0N0c0Xz6QD0eJETuWAJGnJ9afsl1srmwPrI+yBCkge5EycXXbYRyvL29zZVUWQCY7InPRCv3GDXuZNw==}

  merge2@1.4.1:
    resolution: {integrity: sha512-8q7VEgMJW4J8tcfVPy8g09NcQwZdbwFEqhe/WZkoIzjn/3TGDwtOCYtXGxA3O8tPzpczCCDgv+P2P5y00ZJOOg==}
    engines: {node: '>= 8'}

  micromatch@4.0.8:
    resolution: {integrity: sha512-PXwfBhYu0hBCPw8Dn0E+WDYb7af3dSLVWKi3HGv84IdF4TyFoC0ysxFd0Goxw7nSv4T/PzEJQxsYsEiFCKo2BA==}
    engines: {node: '>=8.6'}

  microseconds@0.2.0:
    resolution: {integrity: sha512-n7DHHMjR1avBbSpsTBj6fmMGh2AGrifVV4e+WYc3Q9lO+xnSZ3NyhcBND3vzzatt05LFhoKFRxrIyklmLlUtyA==}

  mime-db@1.52.0:
    resolution: {integrity: sha512-sPU4uV7dYlvtWJxwwxHD0PuihVNiE7TyAbQ5SWxDCB9mUYvOgroQOwYQQOKPJ8CIbE+1ETVlOoK1UC2nU3gYvg==}
    engines: {node: '>= 0.6'}

  mime-types@2.1.35:
    resolution: {integrity: sha512-ZDY+bPm5zTTF+YpCrAU9nK0UgICYPT0QtT1NZWFv4s++TNkcgVaT0g6+4R2uI4MjQjzysHB1zxuWL50hzaeXiw==}
    engines: {node: '>= 0.6'}

  minimatch@3.1.2:
    resolution: {integrity: sha512-J7p63hRiAjw1NDEww1W7i37+ByIrOWO5XQQAzZ3VOcL0PNybwpfmV/N05zFAzwQ9USyEcX6t3UO+K5aqBQOIHw==}

  minimatch@9.0.5:
    resolution: {integrity: sha512-G6T0ZX48xgozx7587koeX9Ys2NYy6Gmv//P89sEte9V9whIapMNF4idKxnW2QtCcLiTWlb/wfCabAtAFWhhBow==}
    engines: {node: '>=16 || 14 >=14.17'}

  minimist@1.2.8:
    resolution: {integrity: sha512-2yyAR8qBkN3YuheJanUpWC5U3bb5osDywNB8RzDVlDwDHbocAJveqqj1u8+SVD7jkWT4yvsHCpWqqWqAxb0zCA==}

  ms@2.1.3:
    resolution: {integrity: sha512-6FlzubTLZG3J2a/NVCAleEhjzq5oxgHyaCU9yYXvcLsvoVaHJq/s5xXI6/XXP6tz7R9xAOtHnSO/tXtF3WRTlA==}

  nano-time@1.0.0:
    resolution: {integrity: sha512-flnngywOoQ0lLQOTRNexn2gGSNuM9bKj9RZAWSzhQ+UJYaAFG9bac4DW9VHjUAzrOaIcajHybCTHe/bkvozQqA==}

  nanoid@3.3.8:
    resolution: {integrity: sha512-WNLf5Sd8oZxOm+TzppcYk8gVOgP+l58xNy58D0nbUnOxOWRWvlcCV4kUF7ltmI6PsrLl/BgKEyS4mqsGChFN0w==}
    engines: {node: ^10 || ^12 || ^13.7 || ^14 || >=15.0.1}
    hasBin: true

  natural-compare@1.4.0:
    resolution: {integrity: sha512-OWND8ei3VtNC9h7V60qff3SVobHr996CTwgxubgyQYEpg290h9J0buyECNNJexkFm5sOajh5G116RYA1c8ZMSw==}

  next-themes@0.4.4:
    resolution: {integrity: sha512-LDQ2qIOJF0VnuVrrMSMLrWGjRMkq+0mpgl6e0juCLqdJ+oo8Q84JRWT6Wh11VDQKkMMe+dVzDKLWs5n87T+PkQ==}
    peerDependencies:
      react: ^16.8 || ^17 || ^18 || ^19 || ^19.0.0-rc
      react-dom: ^16.8 || ^17 || ^18 || ^19 || ^19.0.0-rc

  nwsapi@2.2.16:
    resolution: {integrity: sha512-F1I/bimDpj3ncaNDhfyMWuFqmQDBwDB0Fogc2qpL3BWvkQteFD/8BzWuIRl83rq0DXfm8SGt/HFhLXZyljTXcQ==}

  object-assign@4.1.1:
    resolution: {integrity: sha512-rJgTQnkUnH1sFw8yT6VSU3zD3sWmu6sZhIseY8VX+GRu3P6F7Fu+JNDoXfklElbLJSnc3FUQHVe4cU5hj+BcUg==}
    engines: {node: '>=0.10.0'}

  object-inspect@1.13.3:
    resolution: {integrity: sha512-kDCGIbxkDSXE3euJZZXzc6to7fCrKHNI/hSRQnRuQ+BWjFNzZwiFF8fj/6o2t2G9/jTj8PSIYTfCLelLZEeRpA==}
    engines: {node: '>= 0.4'}

  object-keys@1.1.1:
    resolution: {integrity: sha512-NuAESUOUMrlIXOfHKzD6bpPu3tYt3xvjNdRIQ+FeT0lNb4K8WR70CaDxhuNguS2XG+GjkyMwOzsN5ZktImfhLA==}
    engines: {node: '>= 0.4'}

  object.assign@4.1.7:
    resolution: {integrity: sha512-nK28WOo+QIjBkDduTINE4JkF/UJJKyf2EJxvJKfblDpyg0Q+pkOHNTL0Qwy6NP6FhE/EnzV73BxxqcJaXY9anw==}
    engines: {node: '>= 0.4'}

  object.entries@1.1.8:
    resolution: {integrity: sha512-cmopxi8VwRIAw/fkijJohSfpef5PdN0pMQJN6VC/ZKvn0LIknWD8KtgY6KlQdEc4tIjcQ3HxSMmnvtzIscdaYQ==}
    engines: {node: '>= 0.4'}

  object.fromentries@2.0.8:
    resolution: {integrity: sha512-k6E21FzySsSK5a21KRADBd/NGneRegFO5pLHfdQLpRDETUNJueLXs3WCzyQ3tFRDYgbq3KHGXfTbi2bs8WQ6rQ==}
    engines: {node: '>= 0.4'}

  object.groupby@1.0.3:
    resolution: {integrity: sha512-+Lhy3TQTuzXI5hevh8sBGqbmurHbbIjAi0Z4S63nthVLmLxfbj4T54a4CfZrXIrt9iP4mVAPYMo/v99taj3wjQ==}
    engines: {node: '>= 0.4'}

  object.values@1.2.1:
    resolution: {integrity: sha512-gXah6aZrcUxjWg2zR2MwouP2eHlCBzdV4pygudehaKXSGW4v2AsRQUK+lwwXhii6KFZcunEnmSUoYp5CXibxtA==}
    engines: {node: '>= 0.4'}

  oblivious-set@1.0.0:
    resolution: {integrity: sha512-z+pI07qxo4c2CulUHCDf9lcqDlMSo72N/4rLUpRXf6fu+q8vjt8y0xS+Tlf8NTJDdTXHbdeO1n3MlbctwEoXZw==}

  once@1.4.0:
    resolution: {integrity: sha512-lNaJgI+2Q5URQBkccEKHTQOPaXdUxnZZElQTZY0MFUAuaEqe1E+Nyvgdz/aIyNi6Z9MzO5dv1H8n58/GELp3+w==}

  optionator@0.9.4:
    resolution: {integrity: sha512-6IpQ7mKUxRcZNLIObR0hz7lxsapSSIYNZJwXPGeF0mTVqGKFIXj1DQcMoT22S3ROcLyY/rz0PWaWZ9ayWmad9g==}
    engines: {node: '>= 0.8.0'}

  own-keys@1.0.1:
    resolution: {integrity: sha512-qFOyK5PjiWZd+QQIh+1jhdb9LpxTF0qs7Pm8o5QHYZ0M3vKqSqzsZaEB6oWlxZ+q2sJBMI/Ktgd2N5ZwQoRHfg==}
    engines: {node: '>= 0.4'}

  p-limit@3.1.0:
    resolution: {integrity: sha512-TYOanM3wGwNGsZN2cVTYPArw454xnXj5qmWF1bEoAc4+cU/ol7GVh7odevjp1FNHduHc3KZMcFduxU5Xc6uJRQ==}
    engines: {node: '>=10'}

  p-locate@5.0.0:
    resolution: {integrity: sha512-LaNjtRWUBY++zB5nE/NwcaoMylSPk+S+ZHNB1TzdbMJMny6dynpAGt7X/tl/QYq3TIeE6nxHppbo2LGymrG5Pw==}
    engines: {node: '>=10'}

  parent-module@1.0.1:
    resolution: {integrity: sha512-GQ2EWRpQV8/o+Aw8YqtfZZPfNRWZYkbidE9k5rpl/hC3vtHHBfGm2Ifi6qWV+coDGkrUKZAxE3Lot5kcsRlh+g==}
    engines: {node: '>=6'}

  parse-json@5.2.0:
    resolution: {integrity: sha512-ayCKvm/phCGxOkYRSCM82iDwct8/EonSEgCSxWxD7ve6jHggsFl4fZVQBPRNgQoKiuV/odhFrGzQXZwbifC8Rg==}
    engines: {node: '>=8'}

  parse5@7.2.1:
    resolution: {integrity: sha512-BuBYQYlv1ckiPdQi/ohiivi9Sagc9JG+Ozs0r7b/0iK3sKmrb0b9FdWdBbOdx6hBCM/F9Ir82ofnBhtZOjCRPQ==}

  path-exists@4.0.0:
    resolution: {integrity: sha512-ak9Qy5Q7jYb2Wwcey5Fpvg2KoAc/ZIhLSLOSBmRmygPsGwkVVt0fZa0qrtMz+m6tJTAHfZQ8FnmB4MG4LWy7/w==}
    engines: {node: '>=8'}

  path-is-absolute@1.0.1:
    resolution: {integrity: sha512-AVbw3UJ2e9bq64vSaS9Am0fje1Pa8pbGqTTsmXfaIiMpnr5DlDhfJOuLj9Sf95ZPVDAUerDfEk88MPmPe7UCQg==}
    engines: {node: '>=0.10.0'}

  path-key@3.1.1:
    resolution: {integrity: sha512-ojmeN0qd+y0jszEtoY48r0Peq5dwMEkIlCOu6Q5f41lfkswXuKtYrhgoTpLnyIcHm24Uhqx+5Tqm2InSwLhE6Q==}
    engines: {node: '>=8'}

  path-parse@1.0.7:
    resolution: {integrity: sha512-LDJzPVEEEPR+y48z93A0Ed0yXb8pAByGWo/k5YYdYgpY2/2EsOsksJrq7lOHxryrVOn1ejG6oAp8ahvOIQD8sw==}

  path-type@4.0.0:
    resolution: {integrity: sha512-gDKb8aZMDeD/tZWs9P6+q0J9Mwkdl6xMV8TjnGP3qJVJ06bdMgkbBlLU8IdfOsIsFz2BW1rNVT3XuNEl8zPAvw==}
    engines: {node: '>=8'}

  perfect-freehand@1.2.2:
    resolution: {integrity: sha512-eh31l019WICQ03pkF3FSzHxB8n07ItqIQ++G5UV8JX0zVOXzgTGCqnRR0jJ2h9U8/2uW4W4mtGJELt9kEV0CFQ==}

  picocolors@1.1.1:
    resolution: {integrity: sha512-xceH2snhtb5M9liqDsmEw56le376mTZkEX/jEb/RxNFyegNul7eNslCXP9FDj/Lcu0X8KEyMceP2ntpaHrDEVA==}

  picomatch@2.3.1:
    resolution: {integrity: sha512-JU3teHTNjmE2VCGFzuY8EXzCDVwEqB2a8fsIvwaStHhAWJEeVd1o1QD80CU6+ZdEXXSLbSsuLwJjkCBWqRQUVA==}
    engines: {node: '>=8.6'}

  possible-typed-array-names@1.0.0:
    resolution: {integrity: sha512-d7Uw+eZoloe0EHDIYoe+bQ5WXnGMOpmiZFTuMWCwpjzzkL2nTjcKiAk4hh8TjnGye2TwWOk3UXucZ+3rbmBa8Q==}
    engines: {node: '>= 0.4'}

  postcss@8.4.49:
    resolution: {integrity: sha512-OCVPnIObs4N29kxTjzLfUryOkvZEq+pf8jTF0lg8E7uETuWHA+v7j3c/xJmiqpX450191LlmZfUKkXxkTry7nA==}
    engines: {node: ^10 || ^12 || >=14}

  prelude-ls@1.2.1:
    resolution: {integrity: sha512-vkcDPrRZo1QZLbn5RLGPpg/WmIQ65qoWWhcGKf/b5eplkkarX0m9z8ppCat4mlOqUsWpyNuYgO3VRyrYHSzX5g==}
    engines: {node: '>= 0.8.0'}

  prettier@3.4.2:
    resolution: {integrity: sha512-e9MewbtFo+Fevyuxn/4rrcDAaq0IYxPGLvObpQjiZBMAzB9IGmzlnG9RZy3FFas+eBMu2vA0CszMeduow5dIuQ==}
    engines: {node: '>=14'}
    hasBin: true

  prop-types@15.8.1:
    resolution: {integrity: sha512-oj87CgZICdulUohogVAR7AjlC0327U4el4L6eAvOqCeudMDVU0NThNaV+b9Df4dXgSP1gXMTnPdhfe/2qDH5cg==}

  proxy-compare@3.0.1:
    resolution: {integrity: sha512-V9plBAt3qjMlS1+nC8771KNf6oJ12gExvaxnNzN/9yVRLdTv/lc+oJlnSzrdYDAvBfTStPCoiaCOTmTs0adv7Q==}

  proxy-memoize@3.0.1:
    resolution: {integrity: sha512-VDdG/VYtOgdGkWJx7y0o7p+zArSf2383Isci8C+BP3YXgMYDoPd3cCBjw0JdWb6YBb9sFiOPbAADDVTPJnh+9g==}

  punycode@2.3.1:
    resolution: {integrity: sha512-vYt7UD1U9Wg6138shLtLOvdAu+8DsC/ilFtEVHcH+wydcSpNE20AfSOduf6MkRFahL5FY7X1oU7nKVZFtfq8Fg==}
    engines: {node: '>=6'}

  queue-microtask@1.2.3:
    resolution: {integrity: sha512-NuaNSa6flKT5JaSYQzJok04JzTL1CA6aGhv5rfLW3PgqA+M2ChpZQnAC8h8i4ZFkBS8X5RqkDBHA7r4hej3K9A==}

  randombytes@2.1.0:
    resolution: {integrity: sha512-vYl3iOX+4CKUWuxGi9Ukhie6fsqXqS9FE2Zaic4tNFD2N2QQaXOMFbuKK4QmDHC0JO6B1Zp41J0LpT0oR68amQ==}

  react-dom@19.0.0:
    resolution: {integrity: sha512-4GV5sHFG0e/0AD4X+ySy6UJd3jVl1iNsNHdpad0qhABJ11twS3TTBnseqsKurKcsNqCEFeGL3uLpVChpIO3QfQ==}
    peerDependencies:
      react: ^19.0.0

  react-icons@5.4.0:
    resolution: {integrity: sha512-7eltJxgVt7X64oHh6wSWNwwbKTCtMfK35hcjvJS0yxEAhPM8oUKdS3+kqaW1vicIltw+kR2unHaa12S9pPALoQ==}
    peerDependencies:
      react: '*'

  react-is@16.13.1:
    resolution: {integrity: sha512-24e6ynE2H+OKt4kqsOvNd8kBpV65zoxbA4BVsEOB3ARVWQki/DHzaUoC5KuON/BiccDaCCTZBuOcfZs70kR8bQ==}

  react-query@3.39.3:
    resolution: {integrity: sha512-nLfLz7GiohKTJDuT4us4X3h/8unOh+00MLb2yJoGTPjxKs2bc1iDhkNx2bd5MKklXnOD3NrVZ+J2UXujA5In4g==}
    peerDependencies:
      react: ^16.8.0 || ^17.0.0 || ^18.0.0
      react-dom: '*'
      react-native: '*'
    peerDependenciesMeta:
      react-dom:
        optional: true
      react-native:
        optional: true

  react-refresh@0.16.0:
    resolution: {integrity: sha512-FPvF2XxTSikpJxcr+bHut2H4gJ17+18Uy20D5/F+SKzFap62R3cM5wH6b8WN3LyGSYeQilLEcJcR1fjBSI2S1A==}
    engines: {node: '>=0.10.0'}

  react-select@5.9.0:
    resolution: {integrity: sha512-nwRKGanVHGjdccsnzhFte/PULziueZxGD8LL2WojON78Mvnq7LdAMEtu2frrwld1fr3geixg3iiMBIc/LLAZpw==}
    peerDependencies:
      react: ^16.8.0 || ^17.0.0 || ^18.0.0 || ^19.0.0
      react-dom: ^16.8.0 || ^17.0.0 || ^18.0.0 || ^19.0.0

  react-transition-group@4.4.5:
    resolution: {integrity: sha512-pZcd1MCJoiKiBR2NRxeCRg13uCXbydPnmB4EOeRrY7480qNWO8IIgQG6zlDkm6uRMsURXPuKq0GWtiM59a5Q6g==}
    peerDependencies:
      react: '>=16.6.0'
      react-dom: '>=16.6.0'

  react@19.0.0:
    resolution: {integrity: sha512-V8AVnmPIICiWpGfm6GLzCR/W5FXLchHop40W4nXBmdlEceh16rCN8O8LNWm5bh5XUX91fh7KpA+W0TgMKmgTpQ==}
    engines: {node: '>=0.10.0'}

  reflect.getprototypeof@1.0.10:
    resolution: {integrity: sha512-00o4I+DVrefhv+nX0ulyi3biSHCPDe+yLv5o/p6d/UVlirijB8E16FtfwSAi4g3tcqrQ4lRAqQSoFEZJehYEcw==}
    engines: {node: '>= 0.4'}

  regenerator-runtime@0.14.1:
    resolution: {integrity: sha512-dYnhHh0nJoMfnkZs6GmmhFknAGRrLznOu5nc9ML+EJxGvrx6H7teuevqVqCuPcPK//3eDrrjQhehXVx9cnkGdw==}

  regexp.prototype.flags@1.5.4:
    resolution: {integrity: sha512-dYqgNSZbDwkaJ2ceRd9ojCGjBq+mOm9LmtXnAnEGyHhN/5R7iDW2TRw3h+o/jCFxus3P2LfWIIiwowAjANm7IA==}
    engines: {node: '>= 0.4'}

  remove-accents@0.5.0:
    resolution: {integrity: sha512-8g3/Otx1eJaVD12e31UbJj1YzdtVvzH85HV7t+9MJYk/u3XmkOUJ5Ys9wQrf9PCPK8+xn4ymzqYCiZl6QWKn+A==}

  resolve-from@4.0.0:
    resolution: {integrity: sha512-pb/MYmXstAkysRFx8piNI1tGFNQIFA3vkE3Gq4EuA1dF6gHp/+vgZqsCGJapvy8N3Q+4o7FwvquPJcnZ7RYy4g==}
    engines: {node: '>=4'}

  resolve@1.22.10:
    resolution: {integrity: sha512-NPRy+/ncIMeDlTAsuqwKIiferiawhefFJtkNSW0qZJEqMEb+qBt/77B/jGeeek+F0uOeN05CDa6HXbbIgtVX4w==}
    engines: {node: '>= 0.4'}
    hasBin: true

  resolve@2.0.0-next.5:
    resolution: {integrity: sha512-U7WjGVG9sH8tvjW5SmGbQuui75FiyjAX72HX15DwBBwF9dNiQZRQAg9nnPhYy+TUnE0+VcrttuvNI8oSxZcocA==}
    hasBin: true

  reusify@1.0.4:
    resolution: {integrity: sha512-U9nH88a3fc/ekCF1l0/UP1IosiuIjyTh7hBvXVMHYgVcfGvt897Xguj2UOLDeI5BG2m7/uwyaLVT6fbtCwTyzw==}
    engines: {iojs: '>=1.0.0', node: '>=0.10.0'}

  rimraf@3.0.2:
    resolution: {integrity: sha512-JZkJMZkAGFFPP2YqXZXPbMlMBgsxzE8ILs4lMIX/2o0L9UBw9O/Y3o6wFw/i9YLapcUJWwqbi3kdxIPdC62TIA==}
    deprecated: Rimraf versions prior to v4 are no longer supported
    hasBin: true

  rollup@4.30.1:
    resolution: {integrity: sha512-mlJ4glW020fPuLi7DkM/lN97mYEZGWeqBnrljzN0gs7GLctqX3lNWxKQ7Gl712UAX+6fog/L3jh4gb7R6aVi3w==}
    engines: {node: '>=18.0.0', npm: '>=8.0.0'}
    hasBin: true

  rrweb-cssom@0.8.0:
    resolution: {integrity: sha512-guoltQEx+9aMf2gDZ0s62EcV8lsXR+0w8915TC3ITdn2YueuNjdAYh/levpU9nFaoChh9RUS5ZdQMrKfVEN9tw==}

  run-parallel@1.2.0:
    resolution: {integrity: sha512-5l4VyZR86LZ/lDxZTR6jqL8AFE2S0IFLMP26AbjsLVADxHdhB/c0GUsH+y39UfCi3dzz8OlQuPmnaJOMoDHQBA==}

  safe-array-concat@1.1.3:
    resolution: {integrity: sha512-AURm5f0jYEOydBj7VQlVvDrjeFgthDdEF5H1dP+6mNpoXOMo1quQqJ4wvJDyRZ9+pO3kGWoOdmV08cSv2aJV6Q==}
    engines: {node: '>=0.4'}

  safe-buffer@5.2.1:
    resolution: {integrity: sha512-rp3So07KcdmmKbGvgaNxQSJr7bGVSVk5S9Eq1F+ppbRo70+YeaDxkw5Dd8NPN+GD6bjnYm2VuPuCXmpuYvmCXQ==}

  safe-push-apply@1.0.0:
    resolution: {integrity: sha512-iKE9w/Z7xCzUMIZqdBsp6pEQvwuEebH4vdpjcDWnyzaI6yl6O9FHvVpmGelvEHNsoY6wGblkxR6Zty/h00WiSA==}
    engines: {node: '>= 0.4'}

  safe-regex-test@1.1.0:
    resolution: {integrity: sha512-x/+Cz4YrimQxQccJf5mKEbIa1NzeCRNI5Ecl/ekmlYaampdNLPalVyIcCZNNH3MvmqBugV5TMYZXv0ljslUlaw==}
    engines: {node: '>= 0.4'}

  safer-buffer@2.1.2:
    resolution: {integrity: sha512-YZo3K82SD7Riyi0E1EQPojLz7kpepnSQI9IyPbHHg1XXXevb5dJI7tpyN2ADxGcQbHG7vcyRHk0cbwqcQriUtg==}

  saxes@6.0.0:
    resolution: {integrity: sha512-xAg7SOnEhrm5zI3puOOKyy1OMcMlIJZYNJY7xLBwSze0UjhPLnWfj2GF2EpT0jmzaJKIWKHLsaSSajf35bcYnA==}
    engines: {node: '>=v12.22.7'}

  scheduler@0.25.0:
    resolution: {integrity: sha512-xFVuu11jh+xcO7JOAGJNOXld8/TcEHK/4CituBUeUb5hqxJLj9YuemAEuvm9gQ/+pgXYfbQuqAkiYu+u7YEsNA==}

  semver@6.3.1:
    resolution: {integrity: sha512-BR7VvDCVHO+q2xBEWskxS6DJE1qRnb7DxzUrogb71CWoSficBxYsiAGd+Kl0mmq/MprG9yArRkyrQxTO6XjMzA==}
    hasBin: true

  semver@7.6.3:
    resolution: {integrity: sha512-oVekP1cKtI+CTDvHWYFUcMtsK/00wmAEfyqKfNdARm8u1wNVhSgaX7A8d4UuIlUI5e84iEwOhs7ZPYRmzU9U6A==}
    engines: {node: '>=10'}
    hasBin: true

  serialize-javascript@6.0.2:
    resolution: {integrity: sha512-Saa1xPByTTq2gdeFZYLLo+RFE35NHZkAbqZeWNd3BpzppeVisAqpDjcp8dyf6uIvEqJRd46jemmyA4iFIeVk8g==}

  set-function-length@1.2.2:
    resolution: {integrity: sha512-pgRc4hJ4/sNjWCSS9AmnS40x3bNMDTknHgL5UaMBTMyJnU90EgWh1Rz+MC9eFu4BuN/UwZjKQuY/1v3rM7HMfg==}
    engines: {node: '>= 0.4'}

  set-function-name@2.0.2:
    resolution: {integrity: sha512-7PGFlmtwsEADb0WYyvCMa1t+yke6daIG4Wirafur5kcf+MhUnPms1UeR0CKQdTZD81yESwMHbtn+TR+dMviakQ==}
    engines: {node: '>= 0.4'}

  set-proto@1.0.0:
    resolution: {integrity: sha512-RJRdvCo6IAnPdsvP/7m6bsQqNnn1FCBX5ZNtFL98MmFF/4xAIJTIg1YbHW5DC2W5SKZanrC6i4HsJqlajw/dZw==}
    engines: {node: '>= 0.4'}

  shebang-command@2.0.0:
    resolution: {integrity: sha512-kHxr2zZpYtdmrN1qDjrrX/Z1rR1kG8Dx+gkpK1G4eXmvXswmcE1hTWBWYUzlraYw1/yZp6YuDY77YtvbN0dmDA==}
    engines: {node: '>=8'}

  shebang-regex@3.0.0:
    resolution: {integrity: sha512-7++dFhtcx3353uBaq8DDR4NuxBetBzC7ZQOhmTQInHEd6bSrXdiEyzCvG07Z44UYdLShWUyXt5M/yhz8ekcb1A==}
    engines: {node: '>=8'}

  side-channel-list@1.0.0:
    resolution: {integrity: sha512-FCLHtRD/gnpCiCHEiJLOwdmFP+wzCmDEkc9y7NsYxeF4u7Btsn1ZuwgwJGxImImHicJArLP4R0yX4c2KCrMrTA==}
    engines: {node: '>= 0.4'}

  side-channel-map@1.0.1:
    resolution: {integrity: sha512-VCjCNfgMsby3tTdo02nbjtM/ewra6jPHmpThenkTYh8pG9ucZ/1P8So4u4FGBek/BjpOVsDCMoLA/iuBKIFXRA==}
    engines: {node: '>= 0.4'}

  side-channel-weakmap@1.0.2:
    resolution: {integrity: sha512-WPS/HvHQTYnHisLo9McqBHOJk2FkHO/tlpvldyrnem4aeQp4hai3gythswg6p01oSoTl58rcpiFAjF2br2Ak2A==}
    engines: {node: '>= 0.4'}

  side-channel@1.1.0:
    resolution: {integrity: sha512-ZX99e6tRweoUXqR+VBrslhda51Nh5MTQwou5tnUDgbtyM0dBgmhEDtWGP/xbKn6hqfPRHujUNwz5fy/wbbhnpw==}
    engines: {node: '>= 0.4'}

  smob@1.5.0:
    resolution: {integrity: sha512-g6T+p7QO8npa+/hNx9ohv1E5pVCmWrVCUzUXJyLdMmftX6ER0oiWY/w9knEonLpnOp6b6FenKnMfR8gqwWdwig==}

  source-map-js@1.2.1:
    resolution: {integrity: sha512-UXWMKhLOwVKb728IUtQPXxfYU+usdybtUrK/8uGE8CQMvrhOpwvzDBwj0QhSL7MQc7vIsISBG8VQ8+IDQxpfQA==}
    engines: {node: '>=0.10.0'}

  source-map-support@0.5.21:
    resolution: {integrity: sha512-uBHU3L3czsIyYXKX88fdrGovxdSCoTGDRZ6SYXtSRxLZUzHg5P/66Ht6uoUlHu9EZod+inXhKo3qQgwXUT/y1w==}

  source-map@0.5.7:
    resolution: {integrity: sha512-LbrmJOMUSdEVxIKvdcJzQC+nQhe8FUZQTXQy6+I75skNgn3OoQ0DZA8YnFa7gp8tqtL3KPf1kmo0R5DoApeSGQ==}
    engines: {node: '>=0.10.0'}

  source-map@0.6.1:
    resolution: {integrity: sha512-UjgapumWlbMhkBgzT7Ykc5YXUT46F0iKu8SGXq0bcwP5dz/h0Plj6enJqjz1Zbq2l5WaqYnrVbwWOWMyF3F47g==}
    engines: {node: '>=0.10.0'}

  string.prototype.matchall@4.0.12:
    resolution: {integrity: sha512-6CC9uyBL+/48dYizRf7H7VAYCMCNTBeM78x/VTUe9bFEaxBepPJDa1Ow99LqI/1yF7kuy7Q3cQsYMrcjGUcskA==}
    engines: {node: '>= 0.4'}

  string.prototype.repeat@1.0.0:
    resolution: {integrity: sha512-0u/TldDbKD8bFCQ/4f5+mNRrXwZ8hg2w7ZR8wa16e8z9XpePWl3eGEcUD0OXpEH/VJH/2G3gjUtR3ZOiBe2S/w==}

  string.prototype.trim@1.2.10:
    resolution: {integrity: sha512-Rs66F0P/1kedk5lyYyH9uBzuiI/kNRmwJAR9quK6VOtIpZ2G+hMZd+HQbbv25MgCA6gEffoMZYxlTod4WcdrKA==}
    engines: {node: '>= 0.4'}

  string.prototype.trimend@1.0.9:
    resolution: {integrity: sha512-G7Ok5C6E/j4SGfyLCloXTrngQIQU3PWtXGst3yM7Bea9FRURf1S42ZHlZZtsNque2FN2PoUhfZXYLNWwEr4dLQ==}
    engines: {node: '>= 0.4'}

  string.prototype.trimstart@1.0.8:
    resolution: {integrity: sha512-UXSH262CSZY1tfu3G3Secr6uGLCFVPMhIqHjlgCUtCCcgihYc/xKs9djMTMUOb2j1mVSeU8EU6NWc/iQKU6Gfg==}
    engines: {node: '>= 0.4'}

  strip-bom@3.0.0:
    resolution: {integrity: sha512-vavAMRXOgBVNF6nyEEmL3DBK19iRpDcoIwW+swQ+CbGiu7lju6t+JklA1MHweoWtadgt4ISVUsXLyDq34ddcwA==}
    engines: {node: '>=4'}

  strip-json-comments@3.1.1:
    resolution: {integrity: sha512-6fPc+R4ihwqP6N/aIv2f1gMH8lOVtWQHoqC4yK6oSDVVocumAsfCqjkXnqiYMhmMwS/mEHLp7Vehlt3ql6lEig==}
    engines: {node: '>=8'}

  stylis@4.2.0:
    resolution: {integrity: sha512-Orov6g6BB1sDfYgzWfTHDOxamtX1bE/zo104Dh9e6fqJ3PooipYyfJ0pUmrZO2wAvO8YbEyeFrkV91XTsGMSrw==}

  supports-color@7.2.0:
    resolution: {integrity: sha512-qpCAvRl9stuOHveKsn7HncJRvv501qIacKzQlO/+Lwxc9+0q2wLyv4Dfvt80/DPn2pqOBsJdDiogXGR9+OvwRw==}
    engines: {node: '>=8'}

  supports-preserve-symlinks-flag@1.0.0:
    resolution: {integrity: sha512-ot0WnXS9fgdkgIcePe6RHNk1WA8+muPa6cSjeR3V8K27q9BB1rTE3R1p7Hv0z1ZyAc8s6Vvv8DIyWf681MAt0w==}
    engines: {node: '>= 0.4'}

  symbol-tree@3.2.4:
    resolution: {integrity: sha512-9QNk5KwDF+Bvz+PyObkmSYjI5ksVUYtjW7AU22r2NKcfLJcXp96hkDWU3+XndOsUb+AQ9QhfzfCT2O+CNWT5Tw==}

  terser@5.37.0:
    resolution: {integrity: sha512-B8wRRkmre4ERucLM/uXx4MOV5cbnOlVAqUst+1+iLKPI0dOgFO28f84ptoQt9HEI537PMzfYa/d+GEPKTRXmYA==}
    engines: {node: '>=10'}
    hasBin: true

  tldts-core@6.1.71:
    resolution: {integrity: sha512-LRbChn2YRpic1KxY+ldL1pGXN/oVvKfCVufwfVzEQdFYNo39uF7AJa/WXdo+gYO7PTvdfkCPCed6Hkvz/kR7jg==}

  tldts@6.1.71:
    resolution: {integrity: sha512-LQIHmHnuzfZgZWAf2HzL83TIIrD8NhhI0DVxqo9/FdOd4ilec+NTNZOlDZf7EwrTNoutccbsHjvWHYXLAtvxjw==}
    hasBin: true

  to-regex-range@5.0.1:
    resolution: {integrity: sha512-65P7iz6X5yEr1cwcgvQxbbIw7Uk3gOy5dIdtZ4rDveLqhrdJP+Li/Hx6tyK0NEb+2GCyneCMJiGqrADCSNk8sQ==}
    engines: {node: '>=8.0'}

  tough-cookie@5.1.0:
    resolution: {integrity: sha512-rvZUv+7MoBYTiDmFPBrhL7Ujx9Sk+q9wwm22x8c8T5IJaR+Wsyc7TNxbVxo84kZoRJZZMazowFLqpankBEQrGg==}
    engines: {node: '>=16'}

  tr46@5.0.0:
    resolution: {integrity: sha512-tk2G5R2KRwBd+ZN0zaEXpmzdKyOYksXwywulIX95MBODjSzMIuQnQ3m8JxgbhnL1LeVo7lqQKsYa1O3Htl7K5g==}
    engines: {node: '>=18'}

  ts-api-utils@2.0.0:
    resolution: {integrity: sha512-xCt/TOAc+EOHS1XPnijD3/yzpH6qg2xppZO1YDqGoVsNXfQfzHpOdNuXwrwOU8u4ITXJyDCTyt8w5g1sZv9ynQ==}
    engines: {node: '>=18.12'}
    peerDependencies:
      typescript: '>=4.8.4'

  tsconfck@3.1.4:
    resolution: {integrity: sha512-kdqWFGVJqe+KGYvlSO9NIaWn9jT1Ny4oKVzAJsKii5eoE9snzTJzL4+MMVOMn+fikWGFmKEylcXL710V/kIPJQ==}
    engines: {node: ^18 || >=20}
    hasBin: true
    peerDependencies:
      typescript: ^5.0.0
    peerDependenciesMeta:
      typescript:
        optional: true

  tsconfig-paths@3.15.0:
    resolution: {integrity: sha512-2Ac2RgzDe/cn48GvOe3M+o82pEFewD3UPbyoUHHdKasHwJKjds4fLXWf/Ux5kATBKN20oaFGu+jbElp1pos0mg==}

  tslib@2.8.1:
    resolution: {integrity: sha512-oJFu94HQb+KVduSUQL7wnpmqnfmLsOA/nAh6b6EH0wCEoK0/mPeXU6c3wKDV83MkOuHPRHtSXKKU99IBazS/2w==}

  type-check@0.4.0:
    resolution: {integrity: sha512-XleUoc9uwGXqjWwXaUTZAmzMcFZ5858QA2vvx1Ur5xIcixXIP+8LnFDgRplU30us6teqdlskFfu+ae4K79Ooew==}
    engines: {node: '>= 0.8.0'}

  typed-array-buffer@1.0.3:
    resolution: {integrity: sha512-nAYYwfY3qnzX30IkA6AQZjVbtK6duGontcQm1WSG1MD94YLqK0515GNApXkoxKOWMusVssAHWLh9SeaoefYFGw==}
    engines: {node: '>= 0.4'}

  typed-array-byte-length@1.0.3:
    resolution: {integrity: sha512-BaXgOuIxz8n8pIq3e7Atg/7s+DpiYrxn4vdot3w9KbnBhcRQq6o3xemQdIfynqSeXeDrF32x+WvfzmOjPiY9lg==}
    engines: {node: '>= 0.4'}

  typed-array-byte-offset@1.0.4:
    resolution: {integrity: sha512-bTlAFB/FBYMcuX81gbL4OcpH5PmlFHqlCCpAl8AlEzMz5k53oNDvN8p1PNOWLEmI2x4orp3raOFB51tv9X+MFQ==}
    engines: {node: '>= 0.4'}

  typed-array-length@1.0.7:
    resolution: {integrity: sha512-3KS2b+kL7fsuk/eJZ7EQdnEmQoaho/r6KUef7hxvltNA5DR8NAUM+8wJMbJyZ4G9/7i3v5zPBIMN5aybAh2/Jg==}
    engines: {node: '>= 0.4'}

  typescript@5.7.3:
    resolution: {integrity: sha512-84MVSjMEHP+FQRPy3pX9sTVV/INIex71s9TL2Gm5FG/WG1SqXeKyZ0k7/blY/4FdOzI12CBy1vGc4og/eus0fw==}
    engines: {node: '>=14.17'}
    hasBin: true

  unbox-primitive@1.1.0:
    resolution: {integrity: sha512-nWJ91DjeOkej/TA8pXQ3myruKpKEYgqvpw9lz4OPHj/NWFNluYrjbz9j01CJ8yKQd2g4jFoOkINCTW2I5LEEyw==}
    engines: {node: '>= 0.4'}

  undici-types@6.20.0:
    resolution: {integrity: sha512-Ny6QZ2Nju20vw1SRHe3d9jVu6gJ+4e3+MMpqu7pqE5HT6WsTSlce++GQmK5UXS8mzV8DSYHrQH+Xrf2jVcuKNg==}

  unload@2.2.0:
    resolution: {integrity: sha512-B60uB5TNBLtN6/LsgAf3udH9saB5p7gqJwcFfbOEZ8BcBHnGwCf6G/TGiEqkRAxX7zAFIUtzdrXQSdL3Q/wqNA==}

  uqr@0.1.2:
    resolution: {integrity: sha512-MJu7ypHq6QasgF5YRTjqscSzQp/W11zoUk6kvmlH+fmWEs63Y0Eib13hYFwAzagRJcVY8WVnlV+eBDUGMJ5IbA==}

  uri-js@4.4.1:
    resolution: {integrity: sha512-7rKUyy33Q1yc98pQ1DAmLtwX109F7TIfWlW1Ydo8Wl1ii1SeHieeh0HHfPeL2fMXK6z0s8ecKs9frCuLJvndBg==}

  use-isomorphic-layout-effect@1.2.0:
    resolution: {integrity: sha512-q6ayo8DWoPZT0VdG4u3D3uxcgONP3Mevx2i2b0434cwWBoL+aelL1DzkXI6w3PhTZzUeR2kaVlZn70iCiseP6w==}
    peerDependencies:
      '@types/react': '*'
      react: ^16.8.0 || ^17.0.0 || ^18.0.0 || ^19.0.0
    peerDependenciesMeta:
      '@types/react':
        optional: true

  vite-tsconfig-paths@5.1.4:
    resolution: {integrity: sha512-cYj0LRuLV2c2sMqhqhGpaO3LretdtMn/BVX4cPLanIZuwwrkVl+lK84E/miEXkCHWXuq65rhNN4rXsBcOB3S4w==}
    peerDependencies:
      vite: '*'
    peerDependenciesMeta:
      vite:
        optional: true

  vite@6.0.7:
    resolution: {integrity: sha512-RDt8r/7qx9940f8FcOIAH9PTViRrghKaK2K1jY3RaAURrEUbm9Du1mJ72G+jlhtG3WwodnfzY8ORQZbBavZEAQ==}
    engines: {node: ^18.0.0 || ^20.0.0 || >=22.0.0}
    hasBin: true
    peerDependencies:
      '@types/node': ^18.0.0 || ^20.0.0 || >=22.0.0
      jiti: '>=1.21.0'
      less: '*'
      lightningcss: ^1.21.0
      sass: '*'
      sass-embedded: '*'
      stylus: '*'
      sugarss: '*'
      terser: ^5.16.0
      tsx: ^4.8.1
      yaml: ^2.4.2
    peerDependenciesMeta:
      '@types/node':
        optional: true
      jiti:
        optional: true
      less:
        optional: true
      lightningcss:
        optional: true
      sass:
        optional: true
      sass-embedded:
        optional: true
      stylus:
        optional: true
      sugarss:
        optional: true
      terser:
        optional: true
      tsx:
        optional: true
      yaml:
        optional: true

  w3c-xmlserializer@5.0.0:
    resolution: {integrity: sha512-o8qghlI8NZHU1lLPrpi2+Uq7abh4GGPpYANlalzWxyWteJOCsr/P+oPBA49TOLu5FTZO4d3F9MnWJfiMo4BkmA==}
    engines: {node: '>=18'}

  webidl-conversions@7.0.0:
    resolution: {integrity: sha512-VwddBukDzu71offAQR975unBIGqfKZpM+8ZX6ySk8nYhVoo5CYaZyzt3YBvYtRtO+aoGlqxPg/B87NGVZ/fu6g==}
    engines: {node: '>=12'}

  whatwg-encoding@3.1.1:
    resolution: {integrity: sha512-6qN4hJdMwfYBtE3YBTTHhoeuUrDBPZmbQaxWAqSALV/MeEnR5z1xd8UKud2RAkFoPkmB+hli1TZSnyi84xz1vQ==}
    engines: {node: '>=18'}

  whatwg-mimetype@4.0.0:
    resolution: {integrity: sha512-QaKxh0eNIi2mE9p2vEdzfagOKHCcj1pJ56EEHGQOVxp8r9/iszLUUV7v89x9O1p/T+NlTM5W7jW6+cz4Fq1YVg==}
    engines: {node: '>=18'}

  whatwg-url@14.1.0:
    resolution: {integrity: sha512-jlf/foYIKywAt3x/XWKZ/3rz8OSJPiWktjmk891alJUEjiVxKX9LEO92qH3hv4aJ0mN3MWPvGMCy8jQi95xK4w==}
    engines: {node: '>=18'}

  which-boxed-primitive@1.1.1:
    resolution: {integrity: sha512-TbX3mj8n0odCBFVlY8AxkqcHASw3L60jIuF8jFP78az3C2YhmGvqbHBpAjTRH2/xqYunrJ9g1jSyjCjpoWzIAA==}
    engines: {node: '>= 0.4'}

  which-builtin-type@1.2.1:
    resolution: {integrity: sha512-6iBczoX+kDQ7a3+YJBnh3T+KZRxM/iYNPXicqk66/Qfm1b93iu+yOImkg0zHbj5LNOcNv1TEADiZ0xa34B4q6Q==}
    engines: {node: '>= 0.4'}

  which-collection@1.0.2:
    resolution: {integrity: sha512-K4jVyjnBdgvc86Y6BkaLZEN933SwYOuBFkdmBu9ZfkcAbdVbpITnDmjvZ/aQjRXQrv5EPkTnD1s39GiiqbngCw==}
    engines: {node: '>= 0.4'}

  which-typed-array@1.1.18:
    resolution: {integrity: sha512-qEcY+KJYlWyLH9vNbsr6/5j59AXk5ni5aakf8ldzBvGde6Iz4sxZGkJyWSAueTG7QhOvNRYb1lDdFmL5Td0QKA==}
    engines: {node: '>= 0.4'}

  which@2.0.2:
    resolution: {integrity: sha512-BLI3Tl1TW3Pvl70l3yq3Y64i+awpwXqsGBYWkkqMtnbXgrMD+yj7rhW0kuEDxzJaYXGjEW5ogapKNMEKNMjibA==}
    engines: {node: '>= 8'}
    hasBin: true

  word-wrap@1.2.5:
    resolution: {integrity: sha512-BN22B5eaMMI9UMtjrGd5g5eCYPpCPDUy0FJXbYsaT5zYxjFOckS53SQDE3pWkVoWpHXVb3BrYcEN4Twa55B5cA==}
    engines: {node: '>=0.10.0'}

  wrappy@1.0.2:
    resolution: {integrity: sha512-l4Sp/DRseor9wL6EvV2+TuQn63dMkPjZ/sp9XkghTEbV9KlPS1xUsZ3u7/IQO4wxtcFB4bgpQPRcR3QCvezPcQ==}

  ws@8.18.0:
    resolution: {integrity: sha512-8VbfWfHLbbwu3+N6OKsOMpBdT4kXPDDB9cJk2bJ6mh9ucxdlnNvH1e+roYkKmN9Nxw2yjz7VzeO9oOz2zJ04Pw==}
    engines: {node: '>=10.0.0'}
    peerDependencies:
      bufferutil: ^4.0.1
      utf-8-validate: '>=5.0.2'
    peerDependenciesMeta:
      bufferutil:
        optional: true
      utf-8-validate:
        optional: true

  xml-name-validator@5.0.0:
    resolution: {integrity: sha512-EvGK8EJ3DhaHfbRlETOWAS5pO9MZITeauHKJyb8wyajUfQUenkIg2MvLDTZ4T/TgIcm3HU0TFBgWWboAZ30UHg==}
    engines: {node: '>=18'}

  xmlchars@2.2.0:
    resolution: {integrity: sha512-JZnDKK8B0RCDw84FNdDAIpZK+JuJw+s7Lz8nksI7SIuU3UXJJslUthsi+uWBUYOwPFwW7W7PRLRfUKpxjtjFCw==}

  yaml@1.10.2:
    resolution: {integrity: sha512-r3vXyErRCYJ7wg28yvBY5VSoAF8ZvlcW9/BwUzEtUsjvX/DKs24dIkuwjtuprwJJHsbyUbLApepYTR1BN4uHrg==}
    engines: {node: '>= 6'}

  yocto-queue@0.1.0:
    resolution: {integrity: sha512-rVksvsnNCdJ/ohGc6xgPwyN8eheCxsiLM8mxuE/t/mOVqJewPuO1miLpTHQiRgTKCLexL4MeAFVagts7HmNZ2Q==}
    engines: {node: '>=10'}

snapshots:

  '@ark-ui/react@4.8.0(react-dom@19.0.0(react@19.0.0))(react@19.0.0)':
    dependencies:
      '@internationalized/date': 3.6.0
      '@zag-js/accordion': 0.81.1
      '@zag-js/anatomy': 0.81.1
      '@zag-js/auto-resize': 0.81.1
      '@zag-js/avatar': 0.81.1
      '@zag-js/carousel': 0.81.1
      '@zag-js/checkbox': 0.81.1
      '@zag-js/clipboard': 0.81.1
      '@zag-js/collapsible': 0.81.1
      '@zag-js/collection': 0.81.1
      '@zag-js/color-picker': 0.81.1
      '@zag-js/color-utils': 0.81.1
      '@zag-js/combobox': 0.81.1
      '@zag-js/core': 0.81.1
      '@zag-js/date-picker': 0.81.1(@internationalized/date@3.6.0)
      '@zag-js/date-utils': 0.81.1(@internationalized/date@3.6.0)
      '@zag-js/dialog': 0.81.1
      '@zag-js/dom-query': 0.81.1
      '@zag-js/editable': 0.81.1
      '@zag-js/file-upload': 0.81.1
      '@zag-js/file-utils': 0.81.1
      '@zag-js/focus-trap': 0.81.1
      '@zag-js/highlight-word': 0.81.1
      '@zag-js/hover-card': 0.81.1
      '@zag-js/i18n-utils': 0.81.1
      '@zag-js/menu': 0.81.1
      '@zag-js/number-input': 0.81.1
      '@zag-js/pagination': 0.81.1
      '@zag-js/pin-input': 0.81.1
      '@zag-js/popover': 0.81.1
      '@zag-js/presence': 0.81.1
      '@zag-js/progress': 0.81.1
      '@zag-js/qr-code': 0.81.1
      '@zag-js/radio-group': 0.81.1
      '@zag-js/rating-group': 0.81.1
      '@zag-js/react': 0.81.1(react-dom@19.0.0(react@19.0.0))(react@19.0.0)
      '@zag-js/select': 0.81.1
      '@zag-js/signature-pad': 0.81.1
      '@zag-js/slider': 0.81.1
      '@zag-js/splitter': 0.81.1
      '@zag-js/steps': 0.81.1
      '@zag-js/switch': 0.81.1
      '@zag-js/tabs': 0.81.1
      '@zag-js/tags-input': 0.81.1
      '@zag-js/time-picker': 0.81.1(@internationalized/date@3.6.0)
      '@zag-js/timer': 0.81.1
      '@zag-js/toast': 0.81.1
      '@zag-js/toggle-group': 0.81.1
      '@zag-js/tooltip': 0.81.1
      '@zag-js/tour': 0.81.1
      '@zag-js/tree-view': 0.81.1
      '@zag-js/types': 0.81.1
      react: 19.0.0
      react-dom: 19.0.0(react@19.0.0)

  '@asamuzakjp/css-color@2.8.2':
    dependencies:
      '@csstools/css-calc': 2.1.1(@csstools/css-parser-algorithms@3.0.4(@csstools/css-tokenizer@3.0.3))(@csstools/css-tokenizer@3.0.3)
      '@csstools/css-color-parser': 3.0.7(@csstools/css-parser-algorithms@3.0.4(@csstools/css-tokenizer@3.0.3))(@csstools/css-tokenizer@3.0.3)
      '@csstools/css-parser-algorithms': 3.0.4(@csstools/css-tokenizer@3.0.3)
      '@csstools/css-tokenizer': 3.0.3
      lru-cache: 11.0.2

  '@babel/code-frame@7.26.2':
    dependencies:
      '@babel/helper-validator-identifier': 7.25.9
      js-tokens: 4.0.0
      picocolors: 1.1.1

  '@babel/generator@7.26.5':
    dependencies:
      '@babel/parser': 7.26.5
      '@babel/types': 7.26.5
      '@jridgewell/gen-mapping': 0.3.8
      '@jridgewell/trace-mapping': 0.3.25
      jsesc: 3.1.0

  '@babel/helper-module-imports@7.25.9':
    dependencies:
      '@babel/traverse': 7.26.5
      '@babel/types': 7.26.5
    transitivePeerDependencies:
      - supports-color

  '@babel/helper-string-parser@7.25.9': {}

  '@babel/helper-validator-identifier@7.25.9': {}

  '@babel/parser@7.26.5':
    dependencies:
      '@babel/types': 7.26.5

  '@babel/runtime@7.26.0':
    dependencies:
      regenerator-runtime: 0.14.1

  '@babel/template@7.25.9':
    dependencies:
      '@babel/code-frame': 7.26.2
      '@babel/parser': 7.26.5
      '@babel/types': 7.26.5

  '@babel/traverse@7.26.5':
    dependencies:
      '@babel/code-frame': 7.26.2
      '@babel/generator': 7.26.5
      '@babel/parser': 7.26.5
      '@babel/template': 7.25.9
      '@babel/types': 7.26.5
      debug: 4.4.0
      globals: 11.12.0
    transitivePeerDependencies:
      - supports-color

  '@babel/types@7.26.5':
    dependencies:
      '@babel/helper-string-parser': 7.25.9
      '@babel/helper-validator-identifier': 7.25.9

  '@chakra-ui/anatomy@2.3.5': {}

  '@chakra-ui/react@3.3.1(@emotion/react@11.14.0(@types/react@19.0.6)(react@19.0.0))(react-dom@19.0.0(react@19.0.0))(react@19.0.0)':
    dependencies:
      '@ark-ui/react': 4.8.0(react-dom@19.0.0(react@19.0.0))(react@19.0.0)
      '@emotion/is-prop-valid': 1.3.1
      '@emotion/react': 11.14.0(@types/react@19.0.6)(react@19.0.0)
      '@emotion/serialize': 1.3.3
      '@emotion/use-insertion-effect-with-fallbacks': 1.2.0(react@19.0.0)
      '@emotion/utils': 1.4.2
      '@pandacss/is-valid-prop': 0.41.0
      csstype: 3.1.3
      react: 19.0.0
      react-dom: 19.0.0(react@19.0.0)

  '@chakra-ui/styled-system@2.12.0(react@19.0.0)':
    dependencies:
      '@chakra-ui/utils': 2.2.2(react@19.0.0)
      csstype: 3.1.3
    transitivePeerDependencies:
      - react

  '@chakra-ui/theme-tools@2.2.7(@chakra-ui/styled-system@2.12.0(react@19.0.0))(react@19.0.0)':
    dependencies:
      '@chakra-ui/anatomy': 2.3.5
      '@chakra-ui/styled-system': 2.12.0(react@19.0.0)
      '@chakra-ui/utils': 2.2.3(react@19.0.0)
      color2k: 2.0.3
    transitivePeerDependencies:
      - react

  '@chakra-ui/utils@2.2.2(react@19.0.0)':
    dependencies:
      '@types/lodash.mergewith': 4.6.9
      lodash.mergewith: 4.6.2
      react: 19.0.0

  '@chakra-ui/utils@2.2.3(react@19.0.0)':
    dependencies:
      '@types/lodash.mergewith': 4.6.9
      lodash.mergewith: 4.6.2
      react: 19.0.0

  '@csstools/color-helpers@5.0.1': {}

  '@csstools/css-calc@2.1.1(@csstools/css-parser-algorithms@3.0.4(@csstools/css-tokenizer@3.0.3))(@csstools/css-tokenizer@3.0.3)':
    dependencies:
      '@csstools/css-parser-algorithms': 3.0.4(@csstools/css-tokenizer@3.0.3)
      '@csstools/css-tokenizer': 3.0.3

  '@csstools/css-color-parser@3.0.7(@csstools/css-parser-algorithms@3.0.4(@csstools/css-tokenizer@3.0.3))(@csstools/css-tokenizer@3.0.3)':
    dependencies:
      '@csstools/color-helpers': 5.0.1
      '@csstools/css-calc': 2.1.1(@csstools/css-parser-algorithms@3.0.4(@csstools/css-tokenizer@3.0.3))(@csstools/css-tokenizer@3.0.3)
      '@csstools/css-parser-algorithms': 3.0.4(@csstools/css-tokenizer@3.0.3)
      '@csstools/css-tokenizer': 3.0.3

  '@csstools/css-parser-algorithms@3.0.4(@csstools/css-tokenizer@3.0.3)':
    dependencies:
      '@csstools/css-tokenizer': 3.0.3

  '@csstools/css-tokenizer@3.0.3': {}

  '@emotion/babel-plugin@11.13.5':
    dependencies:
      '@babel/helper-module-imports': 7.25.9
      '@babel/runtime': 7.26.0
      '@emotion/hash': 0.9.2
      '@emotion/memoize': 0.9.0
      '@emotion/serialize': 1.3.3
      babel-plugin-macros: 3.1.0
      convert-source-map: 1.9.0
      escape-string-regexp: 4.0.0
      find-root: 1.1.0
      source-map: 0.5.7
      stylis: 4.2.0
    transitivePeerDependencies:
      - supports-color

  '@emotion/cache@11.14.0':
    dependencies:
      '@emotion/memoize': 0.9.0
      '@emotion/sheet': 1.4.0
      '@emotion/utils': 1.4.2
      '@emotion/weak-memoize': 0.4.0
      stylis: 4.2.0

  '@emotion/hash@0.9.2': {}

  '@emotion/is-prop-valid@1.3.1':
    dependencies:
      '@emotion/memoize': 0.9.0

  '@emotion/memoize@0.9.0': {}

  '@emotion/react@11.14.0(@types/react@19.0.6)(react@19.0.0)':
    dependencies:
      '@babel/runtime': 7.26.0
      '@emotion/babel-plugin': 11.13.5
      '@emotion/cache': 11.14.0
      '@emotion/serialize': 1.3.3
      '@emotion/use-insertion-effect-with-fallbacks': 1.2.0(react@19.0.0)
      '@emotion/utils': 1.4.2
      '@emotion/weak-memoize': 0.4.0
      hoist-non-react-statics: 3.3.2
      react: 19.0.0
    optionalDependencies:
      '@types/react': 19.0.6
    transitivePeerDependencies:
      - supports-color

  '@emotion/serialize@1.3.3':
    dependencies:
      '@emotion/hash': 0.9.2
      '@emotion/memoize': 0.9.0
      '@emotion/unitless': 0.10.0
      '@emotion/utils': 1.4.2
      csstype: 3.1.3

  '@emotion/sheet@1.4.0': {}

  '@emotion/unitless@0.10.0': {}

  '@emotion/use-insertion-effect-with-fallbacks@1.2.0(react@19.0.0)':
    dependencies:
      react: 19.0.0

  '@emotion/utils@1.4.2': {}

  '@emotion/weak-memoize@0.4.0': {}

  '@esbuild/aix-ppc64@0.24.2':
    optional: true

  '@esbuild/android-arm64@0.24.2':
    optional: true

  '@esbuild/android-arm@0.24.2':
    optional: true

  '@esbuild/android-x64@0.24.2':
    optional: true

  '@esbuild/darwin-arm64@0.24.2':
    optional: true

  '@esbuild/darwin-x64@0.24.2':
    optional: true

  '@esbuild/freebsd-arm64@0.24.2':
    optional: true

  '@esbuild/freebsd-x64@0.24.2':
    optional: true

  '@esbuild/linux-arm64@0.24.2':
    optional: true

  '@esbuild/linux-arm@0.24.2':
    optional: true

  '@esbuild/linux-ia32@0.24.2':
    optional: true

  '@esbuild/linux-loong64@0.24.2':
    optional: true

  '@esbuild/linux-mips64el@0.24.2':
    optional: true

  '@esbuild/linux-ppc64@0.24.2':
    optional: true

  '@esbuild/linux-riscv64@0.24.2':
    optional: true

  '@esbuild/linux-s390x@0.24.2':
    optional: true

  '@esbuild/linux-x64@0.24.2':
    optional: true

  '@esbuild/netbsd-arm64@0.24.2':
    optional: true

  '@esbuild/netbsd-x64@0.24.2':
    optional: true

  '@esbuild/openbsd-arm64@0.24.2':
    optional: true

  '@esbuild/openbsd-x64@0.24.2':
    optional: true

  '@esbuild/sunos-x64@0.24.2':
    optional: true

  '@esbuild/win32-arm64@0.24.2':
    optional: true

  '@esbuild/win32-ia32@0.24.2':
    optional: true

  '@esbuild/win32-x64@0.24.2':
    optional: true

  '@eslint-community/eslint-utils@4.4.1(eslint@9.18.0)':
    dependencies:
      eslint: 9.18.0
      eslint-visitor-keys: 3.4.3

  '@eslint-community/regexpp@4.12.1': {}

  '@eslint/compat@1.2.5(eslint@9.18.0)':
    optionalDependencies:
      eslint: 9.18.0

  '@eslint/config-array@0.19.1':
    dependencies:
      '@eslint/object-schema': 2.1.5
      debug: 4.4.0
      minimatch: 3.1.2
    transitivePeerDependencies:
      - supports-color

  '@eslint/core@0.10.0':
    dependencies:
      '@types/json-schema': 7.0.15

  '@eslint/eslintrc@3.2.0':
    dependencies:
      ajv: 6.12.6
      debug: 4.4.0
      espree: 10.3.0
      globals: 14.0.0
      ignore: 5.3.2
      import-fresh: 3.3.0
      js-yaml: 4.1.0
      minimatch: 3.1.2
      strip-json-comments: 3.1.1
    transitivePeerDependencies:
      - supports-color

  '@eslint/js@9.18.0': {}

  '@eslint/object-schema@2.1.5': {}

  '@eslint/plugin-kit@0.2.5':
    dependencies:
      '@eslint/core': 0.10.0
      levn: 0.4.1

  '@floating-ui/core@1.6.9':
    dependencies:
      '@floating-ui/utils': 0.2.9

  '@floating-ui/dom@1.6.12':
    dependencies:
      '@floating-ui/core': 1.6.9
      '@floating-ui/utils': 0.2.9

  '@floating-ui/dom@1.6.13':
    dependencies:
      '@floating-ui/core': 1.6.9
      '@floating-ui/utils': 0.2.9

  '@floating-ui/utils@0.2.9': {}

  '@fortawesome/fontawesome-common-types@6.7.2': {}

  '@fortawesome/fontawesome-svg-core@6.7.2':
    dependencies:
      '@fortawesome/fontawesome-common-types': 6.7.2

  '@fortawesome/free-solid-svg-icons@6.7.2':
    dependencies:
      '@fortawesome/fontawesome-common-types': 6.7.2

  '@fortawesome/react-fontawesome@0.2.2(@fortawesome/fontawesome-svg-core@6.7.2)(react@19.0.0)':
    dependencies:
      '@fortawesome/fontawesome-svg-core': 6.7.2
      prop-types: 15.8.1
      react: 19.0.0

  '@humanfs/core@0.19.1': {}

  '@humanfs/node@0.16.6':
    dependencies:
      '@humanfs/core': 0.19.1
      '@humanwhocodes/retry': 0.3.1

  '@humanwhocodes/module-importer@1.0.1': {}

  '@humanwhocodes/retry@0.3.1': {}

  '@humanwhocodes/retry@0.4.1': {}

  '@internationalized/date@3.6.0':
    dependencies:
      '@swc/helpers': 0.5.15

  '@internationalized/number@3.6.0':
    dependencies:
      '@swc/helpers': 0.5.15

  '@jridgewell/gen-mapping@0.3.8':
    dependencies:
      '@jridgewell/set-array': 1.2.1
      '@jridgewell/sourcemap-codec': 1.5.0
      '@jridgewell/trace-mapping': 0.3.25

  '@jridgewell/resolve-uri@3.1.2': {}

  '@jridgewell/set-array@1.2.1': {}

  '@jridgewell/source-map@0.3.6':
    dependencies:
      '@jridgewell/gen-mapping': 0.3.8
      '@jridgewell/trace-mapping': 0.3.25

  '@jridgewell/sourcemap-codec@1.5.0': {}

  '@jridgewell/trace-mapping@0.3.25':
    dependencies:
      '@jridgewell/resolve-uri': 3.1.2
      '@jridgewell/sourcemap-codec': 1.5.0

  '@nodelib/fs.scandir@2.1.5':
    dependencies:
      '@nodelib/fs.stat': 2.0.5
      run-parallel: 1.2.0

  '@nodelib/fs.stat@2.0.5': {}

  '@nodelib/fs.walk@1.2.8':
    dependencies:
      '@nodelib/fs.scandir': 2.1.5
      fastq: 1.18.0

  '@pandacss/is-valid-prop@0.41.0': {}

  '@rollup/plugin-terser@0.4.4(rollup@4.30.1)':
    dependencies:
      serialize-javascript: 6.0.2
      smob: 1.5.0
      terser: 5.37.0
    optionalDependencies:
      rollup: 4.30.1

  '@rollup/rollup-android-arm-eabi@4.30.1':
    optional: true

  '@rollup/rollup-android-arm64@4.30.1':
    optional: true

  '@rollup/rollup-darwin-arm64@4.30.1':
    optional: true

  '@rollup/rollup-darwin-x64@4.30.1':
    optional: true

  '@rollup/rollup-freebsd-arm64@4.30.1':
    optional: true

  '@rollup/rollup-freebsd-x64@4.30.1':
    optional: true

  '@rollup/rollup-linux-arm-gnueabihf@4.30.1':
    optional: true

  '@rollup/rollup-linux-arm-musleabihf@4.30.1':
    optional: true

  '@rollup/rollup-linux-arm64-gnu@4.30.1':
    optional: true

  '@rollup/rollup-linux-arm64-musl@4.30.1':
    optional: true

  '@rollup/rollup-linux-loongarch64-gnu@4.30.1':
    optional: true

  '@rollup/rollup-linux-powerpc64le-gnu@4.30.1':
    optional: true

  '@rollup/rollup-linux-riscv64-gnu@4.30.1':
    optional: true

  '@rollup/rollup-linux-s390x-gnu@4.30.1':
    optional: true

  '@rollup/rollup-linux-x64-gnu@4.30.1':
    optional: true

  '@rollup/rollup-linux-x64-musl@4.30.1':
    optional: true

  '@rollup/rollup-win32-arm64-msvc@4.30.1':
    optional: true

  '@rollup/rollup-win32-ia32-msvc@4.30.1':
    optional: true

  '@rollup/rollup-win32-x64-msvc@4.30.1':
    optional: true

  '@rtsao/scc@1.1.0': {}

  '@swc/core-darwin-arm64@1.10.7':
    optional: true

  '@swc/core-darwin-x64@1.10.7':
    optional: true

  '@swc/core-linux-arm-gnueabihf@1.10.7':
    optional: true

  '@swc/core-linux-arm64-gnu@1.10.7':
    optional: true

  '@swc/core-linux-arm64-musl@1.10.7':
    optional: true

  '@swc/core-linux-x64-gnu@1.10.7':
    optional: true

  '@swc/core-linux-x64-musl@1.10.7':
    optional: true

  '@swc/core-win32-arm64-msvc@1.10.7':
    optional: true

  '@swc/core-win32-ia32-msvc@1.10.7':
    optional: true

  '@swc/core-win32-x64-msvc@1.10.7':
    optional: true

  '@swc/core@1.10.7(@swc/helpers@0.5.15)':
    dependencies:
      '@swc/counter': 0.1.3
      '@swc/types': 0.1.17
    optionalDependencies:
      '@swc/core-darwin-arm64': 1.10.7
      '@swc/core-darwin-x64': 1.10.7
      '@swc/core-linux-arm-gnueabihf': 1.10.7
      '@swc/core-linux-arm64-gnu': 1.10.7
      '@swc/core-linux-arm64-musl': 1.10.7
      '@swc/core-linux-x64-gnu': 1.10.7
      '@swc/core-linux-x64-musl': 1.10.7
      '@swc/core-win32-arm64-msvc': 1.10.7
      '@swc/core-win32-ia32-msvc': 1.10.7
      '@swc/core-win32-x64-msvc': 1.10.7
      '@swc/helpers': 0.5.15

  '@swc/counter@0.1.3': {}

  '@swc/helpers@0.5.15':
    dependencies:
      tslib: 2.8.1

  '@swc/types@0.1.17':
    dependencies:
      '@swc/counter': 0.1.3

  '@tauri-apps/api@1.6.0': {}

  '@tauri-apps/cli-darwin-arm64@1.6.3':
    optional: true

  '@tauri-apps/cli-darwin-x64@1.6.3':
    optional: true

  '@tauri-apps/cli-linux-arm-gnueabihf@1.6.3':
    optional: true

  '@tauri-apps/cli-linux-arm64-gnu@1.6.3':
    optional: true

  '@tauri-apps/cli-linux-arm64-musl@1.6.3':
    optional: true

  '@tauri-apps/cli-linux-x64-gnu@1.6.3':
    optional: true

  '@tauri-apps/cli-linux-x64-musl@1.6.3':
    optional: true

  '@tauri-apps/cli-win32-arm64-msvc@1.6.3':
    optional: true

  '@tauri-apps/cli-win32-ia32-msvc@1.6.3':
    optional: true

  '@tauri-apps/cli-win32-x64-msvc@1.6.3':
    optional: true

  '@tauri-apps/cli@1.6.3':
    dependencies:
      semver: 7.6.3
    optionalDependencies:
      '@tauri-apps/cli-darwin-arm64': 1.6.3
      '@tauri-apps/cli-darwin-x64': 1.6.3
      '@tauri-apps/cli-linux-arm-gnueabihf': 1.6.3
      '@tauri-apps/cli-linux-arm64-gnu': 1.6.3
      '@tauri-apps/cli-linux-arm64-musl': 1.6.3
      '@tauri-apps/cli-linux-x64-gnu': 1.6.3
      '@tauri-apps/cli-linux-x64-musl': 1.6.3
      '@tauri-apps/cli-win32-arm64-msvc': 1.6.3
      '@tauri-apps/cli-win32-ia32-msvc': 1.6.3
      '@tauri-apps/cli-win32-x64-msvc': 1.6.3

  '@types/estree@1.0.6': {}

  '@types/json-schema@7.0.15': {}

  '@types/json5@0.0.29': {}

  '@types/lodash.mergewith@4.6.9':
    dependencies:
      '@types/lodash': 4.17.14

  '@types/lodash@4.17.14': {}

  '@types/node@22.10.5':
    dependencies:
      undici-types: 6.20.0

  '@types/parse-json@4.0.2': {}

  '@types/react-dom@19.0.3(@types/react@19.0.6)':
    dependencies:
      '@types/react': 19.0.6

  '@types/react-transition-group@4.4.12(@types/react@19.0.6)':
    dependencies:
      '@types/react': 19.0.6

  '@types/react@19.0.6':
    dependencies:
      csstype: 3.1.3

  '@typescript-eslint/eslint-plugin@8.20.0(@typescript-eslint/parser@8.20.0(eslint@9.18.0)(typescript@5.7.3))(eslint@9.18.0)(typescript@5.7.3)':
    dependencies:
      '@eslint-community/regexpp': 4.12.1
      '@typescript-eslint/parser': 8.20.0(eslint@9.18.0)(typescript@5.7.3)
      '@typescript-eslint/scope-manager': 8.20.0
      '@typescript-eslint/type-utils': 8.20.0(eslint@9.18.0)(typescript@5.7.3)
      '@typescript-eslint/utils': 8.20.0(eslint@9.18.0)(typescript@5.7.3)
      '@typescript-eslint/visitor-keys': 8.20.0
      eslint: 9.18.0
      graphemer: 1.4.0
      ignore: 5.3.2
      natural-compare: 1.4.0
      ts-api-utils: 2.0.0(typescript@5.7.3)
      typescript: 5.7.3
    transitivePeerDependencies:
      - supports-color

  '@typescript-eslint/parser@8.20.0(eslint@9.18.0)(typescript@5.7.3)':
    dependencies:
      '@typescript-eslint/scope-manager': 8.20.0
      '@typescript-eslint/types': 8.20.0
      '@typescript-eslint/typescript-estree': 8.20.0(typescript@5.7.3)
      '@typescript-eslint/visitor-keys': 8.20.0
      debug: 4.4.0
      eslint: 9.18.0
      typescript: 5.7.3
    transitivePeerDependencies:
      - supports-color

  '@typescript-eslint/scope-manager@8.20.0':
    dependencies:
      '@typescript-eslint/types': 8.20.0
      '@typescript-eslint/visitor-keys': 8.20.0

  '@typescript-eslint/type-utils@8.20.0(eslint@9.18.0)(typescript@5.7.3)':
    dependencies:
      '@typescript-eslint/typescript-estree': 8.20.0(typescript@5.7.3)
      '@typescript-eslint/utils': 8.20.0(eslint@9.18.0)(typescript@5.7.3)
      debug: 4.4.0
      eslint: 9.18.0
      ts-api-utils: 2.0.0(typescript@5.7.3)
      typescript: 5.7.3
    transitivePeerDependencies:
      - supports-color

  '@typescript-eslint/types@8.20.0': {}

  '@typescript-eslint/typescript-estree@8.20.0(typescript@5.7.3)':
    dependencies:
      '@typescript-eslint/types': 8.20.0
      '@typescript-eslint/visitor-keys': 8.20.0
      debug: 4.4.0
      fast-glob: 3.3.3
      is-glob: 4.0.3
      minimatch: 9.0.5
      semver: 7.6.3
      ts-api-utils: 2.0.0(typescript@5.7.3)
      typescript: 5.7.3
    transitivePeerDependencies:
      - supports-color

  '@typescript-eslint/utils@8.20.0(eslint@9.18.0)(typescript@5.7.3)':
    dependencies:
      '@eslint-community/eslint-utils': 4.4.1(eslint@9.18.0)
      '@typescript-eslint/scope-manager': 8.20.0
      '@typescript-eslint/types': 8.20.0
      '@typescript-eslint/typescript-estree': 8.20.0(typescript@5.7.3)
      eslint: 9.18.0
      typescript: 5.7.3
    transitivePeerDependencies:
      - supports-color

  '@typescript-eslint/visitor-keys@8.20.0':
    dependencies:
      '@typescript-eslint/types': 8.20.0
      eslint-visitor-keys: 4.2.0

  '@vitejs/plugin-react-swc@3.7.2(@swc/helpers@0.5.15)(vite@6.0.7(@types/node@22.10.5)(terser@5.37.0))':
    dependencies:
      '@swc/core': 1.10.7(@swc/helpers@0.5.15)
      vite: 6.0.7(@types/node@22.10.5)(terser@5.37.0)
    transitivePeerDependencies:
      - '@swc/helpers'

  '@zag-js/accordion@0.81.1':
    dependencies:
      '@zag-js/anatomy': 0.81.1
      '@zag-js/core': 0.81.1
      '@zag-js/dom-query': 0.81.1
      '@zag-js/types': 0.81.1
      '@zag-js/utils': 0.81.1

  '@zag-js/anatomy@0.81.1': {}

  '@zag-js/aria-hidden@0.81.1': {}

  '@zag-js/auto-resize@0.81.1':
    dependencies:
      '@zag-js/dom-query': 0.81.1

  '@zag-js/avatar@0.81.1':
    dependencies:
      '@zag-js/anatomy': 0.81.1
      '@zag-js/core': 0.81.1
      '@zag-js/dom-query': 0.81.1
      '@zag-js/types': 0.81.1
      '@zag-js/utils': 0.81.1

  '@zag-js/carousel@0.81.1':
    dependencies:
      '@zag-js/anatomy': 0.81.1
      '@zag-js/core': 0.81.1
      '@zag-js/dom-query': 0.81.1
      '@zag-js/scroll-snap': 0.81.1
      '@zag-js/types': 0.81.1
      '@zag-js/utils': 0.81.1

  '@zag-js/checkbox@0.81.1':
    dependencies:
      '@zag-js/anatomy': 0.81.1
      '@zag-js/core': 0.81.1
      '@zag-js/dom-query': 0.81.1
      '@zag-js/focus-visible': 0.81.1
      '@zag-js/form-utils': 0.81.1
      '@zag-js/types': 0.81.1
      '@zag-js/utils': 0.81.1

  '@zag-js/clipboard@0.81.1':
    dependencies:
      '@zag-js/anatomy': 0.81.1
      '@zag-js/core': 0.81.1
      '@zag-js/dom-query': 0.81.1
      '@zag-js/types': 0.81.1
      '@zag-js/utils': 0.81.1

  '@zag-js/collapsible@0.81.1':
    dependencies:
      '@zag-js/anatomy': 0.81.1
      '@zag-js/core': 0.81.1
      '@zag-js/dom-query': 0.81.1
      '@zag-js/types': 0.81.1
      '@zag-js/utils': 0.81.1

  '@zag-js/collection@0.81.1':
    dependencies:
      '@zag-js/utils': 0.81.1

  '@zag-js/color-picker@0.81.1':
    dependencies:
      '@zag-js/anatomy': 0.81.1
      '@zag-js/color-utils': 0.81.1
      '@zag-js/core': 0.81.1
      '@zag-js/dismissable': 0.81.1
      '@zag-js/dom-query': 0.81.1
      '@zag-js/form-utils': 0.81.1
      '@zag-js/popper': 0.81.1
      '@zag-js/types': 0.81.1
      '@zag-js/utils': 0.81.1

  '@zag-js/color-utils@0.81.1':
    dependencies:
      '@zag-js/utils': 0.81.1

  '@zag-js/combobox@0.81.1':
    dependencies:
      '@zag-js/anatomy': 0.81.1
      '@zag-js/aria-hidden': 0.81.1
      '@zag-js/collection': 0.81.1
      '@zag-js/core': 0.81.1
      '@zag-js/dismissable': 0.81.1
      '@zag-js/dom-query': 0.81.1
      '@zag-js/popper': 0.81.1
      '@zag-js/types': 0.81.1
      '@zag-js/utils': 0.81.1

  '@zag-js/core@0.81.1':
    dependencies:
      '@zag-js/store': 0.81.1
      '@zag-js/utils': 0.81.1

  '@zag-js/date-picker@0.81.1(@internationalized/date@3.6.0)':
    dependencies:
      '@internationalized/date': 3.6.0
      '@zag-js/anatomy': 0.81.1
      '@zag-js/core': 0.81.1
      '@zag-js/date-utils': 0.81.1(@internationalized/date@3.6.0)
      '@zag-js/dismissable': 0.81.1
      '@zag-js/dom-query': 0.81.1
      '@zag-js/form-utils': 0.81.1
      '@zag-js/live-region': 0.81.1
      '@zag-js/popper': 0.81.1
      '@zag-js/types': 0.81.1
      '@zag-js/utils': 0.81.1

  '@zag-js/date-utils@0.81.1(@internationalized/date@3.6.0)':
    dependencies:
      '@internationalized/date': 3.6.0

  '@zag-js/dialog@0.81.1':
    dependencies:
      '@zag-js/anatomy': 0.81.1
      '@zag-js/aria-hidden': 0.81.1
      '@zag-js/core': 0.81.1
      '@zag-js/dismissable': 0.81.1
      '@zag-js/dom-query': 0.81.1
      '@zag-js/focus-trap': 0.81.1
      '@zag-js/remove-scroll': 0.81.1
      '@zag-js/types': 0.81.1
      '@zag-js/utils': 0.81.1

  '@zag-js/dismissable@0.81.1':
    dependencies:
      '@zag-js/dom-query': 0.81.1
      '@zag-js/interact-outside': 0.81.1
      '@zag-js/utils': 0.81.1

  '@zag-js/dom-query@0.81.1':
    dependencies:
      '@zag-js/types': 0.81.1

  '@zag-js/editable@0.81.1':
    dependencies:
      '@zag-js/anatomy': 0.81.1
      '@zag-js/core': 0.81.1
      '@zag-js/dom-query': 0.81.1
      '@zag-js/form-utils': 0.81.1
      '@zag-js/interact-outside': 0.81.1
      '@zag-js/types': 0.81.1
      '@zag-js/utils': 0.81.1

  '@zag-js/element-rect@0.81.1': {}

  '@zag-js/element-size@0.81.1': {}

  '@zag-js/file-upload@0.81.1':
    dependencies:
      '@zag-js/anatomy': 0.81.1
      '@zag-js/core': 0.81.1
      '@zag-js/dom-query': 0.81.1
      '@zag-js/file-utils': 0.81.1
      '@zag-js/i18n-utils': 0.81.1
      '@zag-js/types': 0.81.1
      '@zag-js/utils': 0.81.1

  '@zag-js/file-utils@0.81.1':
    dependencies:
      '@zag-js/i18n-utils': 0.81.1

  '@zag-js/focus-trap@0.81.1':
    dependencies:
      '@zag-js/dom-query': 0.81.1

  '@zag-js/focus-visible@0.81.1':
    dependencies:
      '@zag-js/dom-query': 0.81.1

  '@zag-js/form-utils@0.81.1': {}

  '@zag-js/highlight-word@0.81.1': {}

  '@zag-js/hover-card@0.81.1':
    dependencies:
      '@zag-js/anatomy': 0.81.1
      '@zag-js/core': 0.81.1
      '@zag-js/dismissable': 0.81.1
      '@zag-js/dom-query': 0.81.1
      '@zag-js/popper': 0.81.1
      '@zag-js/types': 0.81.1
      '@zag-js/utils': 0.81.1

  '@zag-js/i18n-utils@0.81.1':
    dependencies:
      '@zag-js/dom-query': 0.81.1

  '@zag-js/interact-outside@0.81.1':
    dependencies:
      '@zag-js/dom-query': 0.81.1
      '@zag-js/utils': 0.81.1

  '@zag-js/live-region@0.81.1': {}

  '@zag-js/menu@0.81.1':
    dependencies:
      '@zag-js/anatomy': 0.81.1
      '@zag-js/core': 0.81.1
      '@zag-js/dismissable': 0.81.1
      '@zag-js/dom-query': 0.81.1
      '@zag-js/popper': 0.81.1
      '@zag-js/rect-utils': 0.81.1
      '@zag-js/types': 0.81.1
      '@zag-js/utils': 0.81.1

  '@zag-js/number-input@0.81.1':
    dependencies:
      '@internationalized/number': 3.6.0
      '@zag-js/anatomy': 0.81.1
      '@zag-js/core': 0.81.1
      '@zag-js/dom-query': 0.81.1
      '@zag-js/form-utils': 0.81.1
      '@zag-js/types': 0.81.1
      '@zag-js/utils': 0.81.1

  '@zag-js/pagination@0.81.1':
    dependencies:
      '@zag-js/anatomy': 0.81.1
      '@zag-js/core': 0.81.1
      '@zag-js/dom-query': 0.81.1
      '@zag-js/types': 0.81.1
      '@zag-js/utils': 0.81.1

  '@zag-js/pin-input@0.81.1':
    dependencies:
      '@zag-js/anatomy': 0.81.1
      '@zag-js/core': 0.81.1
      '@zag-js/dom-query': 0.81.1
      '@zag-js/form-utils': 0.81.1
      '@zag-js/types': 0.81.1
      '@zag-js/utils': 0.81.1

  '@zag-js/popover@0.81.1':
    dependencies:
      '@zag-js/anatomy': 0.81.1
      '@zag-js/aria-hidden': 0.81.1
      '@zag-js/core': 0.81.1
      '@zag-js/dismissable': 0.81.1
      '@zag-js/dom-query': 0.81.1
      '@zag-js/focus-trap': 0.81.1
      '@zag-js/popper': 0.81.1
      '@zag-js/remove-scroll': 0.81.1
      '@zag-js/types': 0.81.1
      '@zag-js/utils': 0.81.1

  '@zag-js/popper@0.81.1':
    dependencies:
      '@floating-ui/dom': 1.6.12
      '@zag-js/dom-query': 0.81.1
      '@zag-js/utils': 0.81.1

  '@zag-js/presence@0.81.1':
    dependencies:
      '@zag-js/core': 0.81.1
      '@zag-js/types': 0.81.1

  '@zag-js/progress@0.81.1':
    dependencies:
      '@zag-js/anatomy': 0.81.1
      '@zag-js/core': 0.81.1
      '@zag-js/dom-query': 0.81.1
      '@zag-js/types': 0.81.1
      '@zag-js/utils': 0.81.1

  '@zag-js/qr-code@0.81.1':
    dependencies:
      '@zag-js/anatomy': 0.81.1
      '@zag-js/core': 0.81.1
      '@zag-js/dom-query': 0.81.1
      '@zag-js/types': 0.81.1
      '@zag-js/utils': 0.81.1
      proxy-memoize: 3.0.1
      uqr: 0.1.2

  '@zag-js/radio-group@0.81.1':
    dependencies:
      '@zag-js/anatomy': 0.81.1
      '@zag-js/core': 0.81.1
      '@zag-js/dom-query': 0.81.1
      '@zag-js/element-rect': 0.81.1
      '@zag-js/focus-visible': 0.81.1
      '@zag-js/form-utils': 0.81.1
      '@zag-js/types': 0.81.1
      '@zag-js/utils': 0.81.1

  '@zag-js/rating-group@0.81.1':
    dependencies:
      '@zag-js/anatomy': 0.81.1
      '@zag-js/core': 0.81.1
      '@zag-js/dom-query': 0.81.1
      '@zag-js/form-utils': 0.81.1
      '@zag-js/types': 0.81.1
      '@zag-js/utils': 0.81.1

  '@zag-js/react@0.81.1(react-dom@19.0.0(react@19.0.0))(react@19.0.0)':
    dependencies:
      '@zag-js/core': 0.81.1
      '@zag-js/store': 0.81.1
      '@zag-js/types': 0.81.1
      proxy-compare: 3.0.1
      react: 19.0.0
      react-dom: 19.0.0(react@19.0.0)

  '@zag-js/rect-utils@0.81.1': {}

  '@zag-js/remove-scroll@0.81.1':
    dependencies:
      '@zag-js/dom-query': 0.81.1

  '@zag-js/scroll-snap@0.81.1':
    dependencies:
      '@zag-js/dom-query': 0.81.1

  '@zag-js/select@0.81.1':
    dependencies:
      '@zag-js/anatomy': 0.81.1
      '@zag-js/collection': 0.81.1
      '@zag-js/core': 0.81.1
      '@zag-js/dismissable': 0.81.1
      '@zag-js/dom-query': 0.81.1
      '@zag-js/form-utils': 0.81.1
      '@zag-js/popper': 0.81.1
      '@zag-js/types': 0.81.1
      '@zag-js/utils': 0.81.1

  '@zag-js/signature-pad@0.81.1':
    dependencies:
      '@zag-js/anatomy': 0.81.1
      '@zag-js/core': 0.81.1
      '@zag-js/dom-query': 0.81.1
      '@zag-js/types': 0.81.1
      '@zag-js/utils': 0.81.1
      perfect-freehand: 1.2.2

  '@zag-js/slider@0.81.1':
    dependencies:
      '@zag-js/anatomy': 0.81.1
      '@zag-js/core': 0.81.1
      '@zag-js/dom-query': 0.81.1
      '@zag-js/element-size': 0.81.1
      '@zag-js/form-utils': 0.81.1
      '@zag-js/types': 0.81.1
      '@zag-js/utils': 0.81.1

  '@zag-js/splitter@0.81.1':
    dependencies:
      '@zag-js/anatomy': 0.81.1
      '@zag-js/core': 0.81.1
      '@zag-js/dom-query': 0.81.1
      '@zag-js/types': 0.81.1
      '@zag-js/utils': 0.81.1

  '@zag-js/steps@0.81.1':
    dependencies:
      '@zag-js/anatomy': 0.81.1
      '@zag-js/core': 0.81.1
      '@zag-js/dom-query': 0.81.1
      '@zag-js/types': 0.81.1
      '@zag-js/utils': 0.81.1

  '@zag-js/store@0.81.1':
    dependencies:
      proxy-compare: 3.0.1

  '@zag-js/switch@0.81.1':
    dependencies:
      '@zag-js/anatomy': 0.81.1
      '@zag-js/core': 0.81.1
      '@zag-js/dom-query': 0.81.1
      '@zag-js/focus-visible': 0.81.1
      '@zag-js/form-utils': 0.81.1
      '@zag-js/types': 0.81.1
      '@zag-js/utils': 0.81.1

  '@zag-js/tabs@0.81.1':
    dependencies:
      '@zag-js/anatomy': 0.81.1
      '@zag-js/core': 0.81.1
      '@zag-js/dom-query': 0.81.1
      '@zag-js/element-rect': 0.81.1
      '@zag-js/types': 0.81.1
      '@zag-js/utils': 0.81.1

  '@zag-js/tags-input@0.81.1':
    dependencies:
      '@zag-js/anatomy': 0.81.1
      '@zag-js/auto-resize': 0.81.1
      '@zag-js/core': 0.81.1
      '@zag-js/dom-query': 0.81.1
      '@zag-js/form-utils': 0.81.1
      '@zag-js/interact-outside': 0.81.1
      '@zag-js/live-region': 0.81.1
      '@zag-js/types': 0.81.1
      '@zag-js/utils': 0.81.1

  '@zag-js/time-picker@0.81.1(@internationalized/date@3.6.0)':
    dependencies:
      '@internationalized/date': 3.6.0
      '@zag-js/anatomy': 0.81.1
      '@zag-js/core': 0.81.1
      '@zag-js/dismissable': 0.81.1
      '@zag-js/dom-query': 0.81.1
      '@zag-js/popper': 0.81.1
      '@zag-js/types': 0.81.1
      '@zag-js/utils': 0.81.1

  '@zag-js/timer@0.81.1':
    dependencies:
      '@zag-js/anatomy': 0.81.1
      '@zag-js/core': 0.81.1
      '@zag-js/dom-query': 0.81.1
      '@zag-js/types': 0.81.1
      '@zag-js/utils': 0.81.1

  '@zag-js/toast@0.81.1':
    dependencies:
      '@zag-js/anatomy': 0.81.1
      '@zag-js/core': 0.81.1
      '@zag-js/dismissable': 0.81.1
      '@zag-js/dom-query': 0.81.1
      '@zag-js/types': 0.81.1
      '@zag-js/utils': 0.81.1

  '@zag-js/toggle-group@0.81.1':
    dependencies:
      '@zag-js/anatomy': 0.81.1
      '@zag-js/core': 0.81.1
      '@zag-js/dom-query': 0.81.1
      '@zag-js/types': 0.81.1
      '@zag-js/utils': 0.81.1

  '@zag-js/tooltip@0.81.1':
    dependencies:
      '@zag-js/anatomy': 0.81.1
      '@zag-js/core': 0.81.1
      '@zag-js/dom-query': 0.81.1
      '@zag-js/focus-visible': 0.81.1
      '@zag-js/popper': 0.81.1
      '@zag-js/types': 0.81.1
      '@zag-js/utils': 0.81.1

  '@zag-js/tour@0.81.1':
    dependencies:
      '@zag-js/anatomy': 0.81.1
      '@zag-js/core': 0.81.1
      '@zag-js/dismissable': 0.81.1
      '@zag-js/dom-query': 0.81.1
      '@zag-js/focus-trap': 0.81.1
      '@zag-js/interact-outside': 0.81.1
      '@zag-js/popper': 0.81.1
      '@zag-js/types': 0.81.1
      '@zag-js/utils': 0.81.1

  '@zag-js/tree-view@0.81.1':
    dependencies:
      '@zag-js/anatomy': 0.81.1
      '@zag-js/collection': 0.81.1
      '@zag-js/core': 0.81.1
      '@zag-js/dom-query': 0.81.1
      '@zag-js/types': 0.81.1
      '@zag-js/utils': 0.81.1

  '@zag-js/types@0.81.1':
    dependencies:
      csstype: 3.1.3

  '@zag-js/utils@0.81.1': {}

  acorn-jsx@5.3.2(acorn@8.14.0):
    dependencies:
      acorn: 8.14.0

  acorn@8.14.0: {}

  agent-base@7.1.3: {}

  ajv@6.12.6:
    dependencies:
      fast-deep-equal: 3.1.3
      fast-json-stable-stringify: 2.1.0
      json-schema-traverse: 0.4.1
      uri-js: 4.4.1

  ansi-styles@4.3.0:
    dependencies:
      color-convert: 2.0.1

  argparse@2.0.1: {}

  array-buffer-byte-length@1.0.2:
    dependencies:
      call-bound: 1.0.3
      is-array-buffer: 3.0.5

  array-includes@3.1.8:
    dependencies:
      call-bind: 1.0.8
      define-properties: 1.2.1
      es-abstract: 1.23.9
      es-object-atoms: 1.0.0
      get-intrinsic: 1.2.7
      is-string: 1.1.1

  array.prototype.findlast@1.2.5:
    dependencies:
      call-bind: 1.0.8
      define-properties: 1.2.1
      es-abstract: 1.23.9
      es-errors: 1.3.0
      es-object-atoms: 1.0.0
      es-shim-unscopables: 1.0.2

  array.prototype.findlastindex@1.2.5:
    dependencies:
      call-bind: 1.0.8
      define-properties: 1.2.1
      es-abstract: 1.23.9
      es-errors: 1.3.0
      es-object-atoms: 1.0.0
      es-shim-unscopables: 1.0.2

  array.prototype.flat@1.3.3:
    dependencies:
      call-bind: 1.0.8
      define-properties: 1.2.1
      es-abstract: 1.23.9
      es-shim-unscopables: 1.0.2

  array.prototype.flatmap@1.3.3:
    dependencies:
      call-bind: 1.0.8
      define-properties: 1.2.1
      es-abstract: 1.23.9
      es-shim-unscopables: 1.0.2

  array.prototype.tosorted@1.1.4:
    dependencies:
      call-bind: 1.0.8
      define-properties: 1.2.1
      es-abstract: 1.23.9
      es-errors: 1.3.0
      es-shim-unscopables: 1.0.2

  arraybuffer.prototype.slice@1.0.4:
    dependencies:
      array-buffer-byte-length: 1.0.2
      call-bind: 1.0.8
      define-properties: 1.2.1
      es-abstract: 1.23.9
      es-errors: 1.3.0
      get-intrinsic: 1.2.7
      is-array-buffer: 3.0.5

  asynckit@0.4.0: {}

  available-typed-arrays@1.0.7:
    dependencies:
      possible-typed-array-names: 1.0.0

  babel-plugin-macros@3.1.0:
    dependencies:
      '@babel/runtime': 7.26.0
      cosmiconfig: 7.1.0
      resolve: 1.22.10

  balanced-match@1.0.2: {}

  big-integer@1.6.52: {}

  brace-expansion@1.1.11:
    dependencies:
      balanced-match: 1.0.2
      concat-map: 0.0.1

  brace-expansion@2.0.1:
    dependencies:
      balanced-match: 1.0.2

  braces@3.0.3:
    dependencies:
      fill-range: 7.1.1

  broadcast-channel@3.7.0:
    dependencies:
      '@babel/runtime': 7.26.0
      detect-node: 2.1.0
      js-sha3: 0.8.0
      microseconds: 0.2.0
      nano-time: 1.0.0
      oblivious-set: 1.0.0
      rimraf: 3.0.2
      unload: 2.2.0

  buffer-from@1.1.2: {}

  call-bind-apply-helpers@1.0.1:
    dependencies:
      es-errors: 1.3.0
      function-bind: 1.1.2

  call-bind@1.0.8:
    dependencies:
      call-bind-apply-helpers: 1.0.1
      es-define-property: 1.0.1
      get-intrinsic: 1.2.7
      set-function-length: 1.2.2

  call-bound@1.0.3:
    dependencies:
      call-bind-apply-helpers: 1.0.1
      get-intrinsic: 1.2.7

  callsites@3.1.0: {}

  chalk@4.1.2:
    dependencies:
      ansi-styles: 4.3.0
      supports-color: 7.2.0

  color-convert@2.0.1:
    dependencies:
      color-name: 1.1.4

  color-name@1.1.4: {}

  color2k@2.0.3: {}

  combined-stream@1.0.8:
    dependencies:
      delayed-stream: 1.0.0

  commander@2.20.3: {}

  concat-map@0.0.1: {}

  convert-source-map@1.9.0: {}

  core-js@3.40.0: {}

  cosmiconfig@7.1.0:
    dependencies:
      '@types/parse-json': 4.0.2
      import-fresh: 3.3.0
      parse-json: 5.2.0
      path-type: 4.0.0
      yaml: 1.10.2

  cross-spawn@7.0.6:
    dependencies:
      path-key: 3.1.1
      shebang-command: 2.0.0
      which: 2.0.2

  cssstyle@4.2.1:
    dependencies:
      '@asamuzakjp/css-color': 2.8.2
      rrweb-cssom: 0.8.0

  csstype@3.1.3: {}

  data-urls@5.0.0:
    dependencies:
      whatwg-mimetype: 4.0.0
      whatwg-url: 14.1.0

  data-view-buffer@1.0.2:
    dependencies:
      call-bound: 1.0.3
      es-errors: 1.3.0
      is-data-view: 1.0.2

  data-view-byte-length@1.0.2:
    dependencies:
      call-bound: 1.0.3
      es-errors: 1.3.0
      is-data-view: 1.0.2

  data-view-byte-offset@1.0.1:
    dependencies:
      call-bound: 1.0.3
      es-errors: 1.3.0
      is-data-view: 1.0.2

  debug@3.2.7:
    dependencies:
      ms: 2.1.3

  debug@4.4.0:
    dependencies:
      ms: 2.1.3

  decimal.js@10.4.3: {}

  deep-is@0.1.4: {}

  define-data-property@1.1.4:
    dependencies:
      es-define-property: 1.0.1
      es-errors: 1.3.0
      gopd: 1.2.0

  define-properties@1.2.1:
    dependencies:
      define-data-property: 1.1.4
      has-property-descriptors: 1.0.2
      object-keys: 1.1.1

  delayed-stream@1.0.0: {}

  detect-node@2.1.0: {}

  doctrine@2.1.0:
    dependencies:
      esutils: 2.0.3

  dom-helpers@5.2.1:
    dependencies:
      '@babel/runtime': 7.26.0
      csstype: 3.1.3

  dunder-proto@1.0.1:
    dependencies:
      call-bind-apply-helpers: 1.0.1
      es-errors: 1.3.0
      gopd: 1.2.0

  entities@4.5.0: {}

  error-ex@1.3.2:
    dependencies:
      is-arrayish: 0.2.1

  es-abstract@1.23.9:
    dependencies:
      array-buffer-byte-length: 1.0.2
      arraybuffer.prototype.slice: 1.0.4
      available-typed-arrays: 1.0.7
      call-bind: 1.0.8
      call-bound: 1.0.3
      data-view-buffer: 1.0.2
      data-view-byte-length: 1.0.2
      data-view-byte-offset: 1.0.1
      es-define-property: 1.0.1
      es-errors: 1.3.0
      es-object-atoms: 1.0.0
      es-set-tostringtag: 2.1.0
      es-to-primitive: 1.3.0
      function.prototype.name: 1.1.8
      get-intrinsic: 1.2.7
      get-proto: 1.0.1
      get-symbol-description: 1.1.0
      globalthis: 1.0.4
      gopd: 1.2.0
      has-property-descriptors: 1.0.2
      has-proto: 1.2.0
      has-symbols: 1.1.0
      hasown: 2.0.2
      internal-slot: 1.1.0
      is-array-buffer: 3.0.5
      is-callable: 1.2.7
      is-data-view: 1.0.2
      is-regex: 1.2.1
      is-shared-array-buffer: 1.0.4
      is-string: 1.1.1
      is-typed-array: 1.1.15
      is-weakref: 1.1.0
      math-intrinsics: 1.1.0
      object-inspect: 1.13.3
      object-keys: 1.1.1
      object.assign: 4.1.7
      own-keys: 1.0.1
      regexp.prototype.flags: 1.5.4
      safe-array-concat: 1.1.3
      safe-push-apply: 1.0.0
      safe-regex-test: 1.1.0
      set-proto: 1.0.0
      string.prototype.trim: 1.2.10
      string.prototype.trimend: 1.0.9
      string.prototype.trimstart: 1.0.8
      typed-array-buffer: 1.0.3
      typed-array-byte-length: 1.0.3
      typed-array-byte-offset: 1.0.4
      typed-array-length: 1.0.7
      unbox-primitive: 1.1.0
      which-typed-array: 1.1.18

  es-define-property@1.0.1: {}

  es-errors@1.3.0: {}

  es-iterator-helpers@1.2.1:
    dependencies:
      call-bind: 1.0.8
      call-bound: 1.0.3
      define-properties: 1.2.1
      es-abstract: 1.23.9
      es-errors: 1.3.0
      es-set-tostringtag: 2.1.0
      function-bind: 1.1.2
      get-intrinsic: 1.2.7
      globalthis: 1.0.4
      gopd: 1.2.0
      has-property-descriptors: 1.0.2
      has-proto: 1.2.0
      has-symbols: 1.1.0
      internal-slot: 1.1.0
      iterator.prototype: 1.1.5
      safe-array-concat: 1.1.3

  es-object-atoms@1.0.0:
    dependencies:
      es-errors: 1.3.0

  es-set-tostringtag@2.1.0:
    dependencies:
      es-errors: 1.3.0
      get-intrinsic: 1.2.7
      has-tostringtag: 1.0.2
      hasown: 2.0.2

  es-shim-unscopables@1.0.2:
    dependencies:
      hasown: 2.0.2

  es-to-primitive@1.3.0:
    dependencies:
      is-callable: 1.2.7
      is-date-object: 1.1.0
      is-symbol: 1.1.1

  esbuild@0.24.2:
    optionalDependencies:
      '@esbuild/aix-ppc64': 0.24.2
      '@esbuild/android-arm': 0.24.2
      '@esbuild/android-arm64': 0.24.2
      '@esbuild/android-x64': 0.24.2
      '@esbuild/darwin-arm64': 0.24.2
      '@esbuild/darwin-x64': 0.24.2
      '@esbuild/freebsd-arm64': 0.24.2
      '@esbuild/freebsd-x64': 0.24.2
      '@esbuild/linux-arm': 0.24.2
      '@esbuild/linux-arm64': 0.24.2
      '@esbuild/linux-ia32': 0.24.2
      '@esbuild/linux-loong64': 0.24.2
      '@esbuild/linux-mips64el': 0.24.2
      '@esbuild/linux-ppc64': 0.24.2
      '@esbuild/linux-riscv64': 0.24.2
      '@esbuild/linux-s390x': 0.24.2
      '@esbuild/linux-x64': 0.24.2
      '@esbuild/netbsd-arm64': 0.24.2
      '@esbuild/netbsd-x64': 0.24.2
      '@esbuild/openbsd-arm64': 0.24.2
      '@esbuild/openbsd-x64': 0.24.2
      '@esbuild/sunos-x64': 0.24.2
      '@esbuild/win32-arm64': 0.24.2
      '@esbuild/win32-ia32': 0.24.2
      '@esbuild/win32-x64': 0.24.2

  escape-string-regexp@4.0.0: {}

  eslint-config-prettier@9.1.0(eslint@9.18.0):
    dependencies:
      eslint: 9.18.0

  eslint-import-resolver-node@0.3.9:
    dependencies:
      debug: 3.2.7
      is-core-module: 2.16.1
      resolve: 1.22.10
    transitivePeerDependencies:
      - supports-color

  eslint-module-utils@2.12.0(@typescript-eslint/parser@8.20.0(eslint@9.18.0)(typescript@5.7.3))(eslint-import-resolver-node@0.3.9)(eslint@9.18.0):
    dependencies:
      debug: 3.2.7
    optionalDependencies:
      '@typescript-eslint/parser': 8.20.0(eslint@9.18.0)(typescript@5.7.3)
      eslint: 9.18.0
      eslint-import-resolver-node: 0.3.9
    transitivePeerDependencies:
      - supports-color

  eslint-plugin-import@2.31.0(@typescript-eslint/parser@8.20.0(eslint@9.18.0)(typescript@5.7.3))(eslint@9.18.0):
    dependencies:
      '@rtsao/scc': 1.1.0
      array-includes: 3.1.8
      array.prototype.findlastindex: 1.2.5
      array.prototype.flat: 1.3.3
      array.prototype.flatmap: 1.3.3
      debug: 3.2.7
      doctrine: 2.1.0
      eslint: 9.18.0
      eslint-import-resolver-node: 0.3.9
      eslint-module-utils: 2.12.0(@typescript-eslint/parser@8.20.0(eslint@9.18.0)(typescript@5.7.3))(eslint-import-resolver-node@0.3.9)(eslint@9.18.0)
      hasown: 2.0.2
      is-core-module: 2.16.1
      is-glob: 4.0.3
      minimatch: 3.1.2
      object.fromentries: 2.0.8
      object.groupby: 1.0.3
      object.values: 1.2.1
      semver: 6.3.1
      string.prototype.trimend: 1.0.9
      tsconfig-paths: 3.15.0
    optionalDependencies:
      '@typescript-eslint/parser': 8.20.0(eslint@9.18.0)(typescript@5.7.3)
    transitivePeerDependencies:
      - eslint-import-resolver-typescript
      - eslint-import-resolver-webpack
      - supports-color

  eslint-plugin-react-hooks@5.1.0(eslint@9.18.0):
    dependencies:
      eslint: 9.18.0

  eslint-plugin-react@7.37.4(eslint@9.18.0):
    dependencies:
      array-includes: 3.1.8
      array.prototype.findlast: 1.2.5
      array.prototype.flatmap: 1.3.3
      array.prototype.tosorted: 1.1.4
      doctrine: 2.1.0
      es-iterator-helpers: 1.2.1
      eslint: 9.18.0
      estraverse: 5.3.0
      hasown: 2.0.2
      jsx-ast-utils: 3.3.5
      minimatch: 3.1.2
      object.entries: 1.1.8
      object.fromentries: 2.0.8
      object.values: 1.2.1
      prop-types: 15.8.1
      resolve: 2.0.0-next.5
      semver: 6.3.1
      string.prototype.matchall: 4.0.12
      string.prototype.repeat: 1.0.0

  eslint-plugin-simple-import-sort@12.1.1(eslint@9.18.0):
    dependencies:
      eslint: 9.18.0

  eslint-scope@8.2.0:
    dependencies:
      esrecurse: 4.3.0
      estraverse: 5.3.0

  eslint-visitor-keys@3.4.3: {}

  eslint-visitor-keys@4.2.0: {}

  eslint@9.18.0:
    dependencies:
      '@eslint-community/eslint-utils': 4.4.1(eslint@9.18.0)
      '@eslint-community/regexpp': 4.12.1
      '@eslint/config-array': 0.19.1
      '@eslint/core': 0.10.0
      '@eslint/eslintrc': 3.2.0
      '@eslint/js': 9.18.0
      '@eslint/plugin-kit': 0.2.5
      '@humanfs/node': 0.16.6
      '@humanwhocodes/module-importer': 1.0.1
      '@humanwhocodes/retry': 0.4.1
      '@types/estree': 1.0.6
      '@types/json-schema': 7.0.15
      ajv: 6.12.6
      chalk: 4.1.2
      cross-spawn: 7.0.6
      debug: 4.4.0
      escape-string-regexp: 4.0.0
      eslint-scope: 8.2.0
      eslint-visitor-keys: 4.2.0
      espree: 10.3.0
      esquery: 1.6.0
      esutils: 2.0.3
      fast-deep-equal: 3.1.3
      file-entry-cache: 8.0.0
      find-up: 5.0.0
      glob-parent: 6.0.2
      ignore: 5.3.2
      imurmurhash: 0.1.4
      is-glob: 4.0.3
      json-stable-stringify-without-jsonify: 1.0.1
      lodash.merge: 4.6.2
      minimatch: 3.1.2
      natural-compare: 1.4.0
      optionator: 0.9.4
    transitivePeerDependencies:
      - supports-color

  espree@10.3.0:
    dependencies:
      acorn: 8.14.0
      acorn-jsx: 5.3.2(acorn@8.14.0)
      eslint-visitor-keys: 4.2.0

  esquery@1.6.0:
    dependencies:
      estraverse: 5.3.0

  esrecurse@4.3.0:
    dependencies:
      estraverse: 5.3.0

  estraverse@5.3.0: {}

  esutils@2.0.3: {}

  fast-deep-equal@3.1.3: {}

  fast-glob@3.3.3:
    dependencies:
      '@nodelib/fs.stat': 2.0.5
      '@nodelib/fs.walk': 1.2.8
      glob-parent: 5.1.2
      merge2: 1.4.1
      micromatch: 4.0.8

  fast-json-stable-stringify@2.1.0: {}

  fast-levenshtein@2.0.6: {}

  fastq@1.18.0:
    dependencies:
      reusify: 1.0.4

  file-entry-cache@8.0.0:
    dependencies:
      flat-cache: 4.0.1

  fill-range@7.1.1:
    dependencies:
      to-regex-range: 5.0.1

  find-root@1.1.0: {}

  find-up@5.0.0:
    dependencies:
      locate-path: 6.0.0
      path-exists: 4.0.0

  flat-cache@4.0.1:
    dependencies:
      flatted: 3.3.2
      keyv: 4.5.4

  flatted@3.3.2: {}

  for-each@0.3.3:
    dependencies:
      is-callable: 1.2.7

  form-data@4.0.1:
    dependencies:
      asynckit: 0.4.0
      combined-stream: 1.0.8
      mime-types: 2.1.35

  fs.realpath@1.0.0: {}

  fsevents@2.3.3:
    optional: true

  function-bind@1.1.2: {}

  function.prototype.name@1.1.8:
    dependencies:
      call-bind: 1.0.8
      call-bound: 1.0.3
      define-properties: 1.2.1
      functions-have-names: 1.2.3
      hasown: 2.0.2
      is-callable: 1.2.7

  functions-have-names@1.2.3: {}

  get-intrinsic@1.2.7:
    dependencies:
      call-bind-apply-helpers: 1.0.1
      es-define-property: 1.0.1
      es-errors: 1.3.0
      es-object-atoms: 1.0.0
      function-bind: 1.1.2
      get-proto: 1.0.1
      gopd: 1.2.0
      has-symbols: 1.1.0
      hasown: 2.0.2
      math-intrinsics: 1.1.0

  get-proto@1.0.1:
    dependencies:
      dunder-proto: 1.0.1
      es-object-atoms: 1.0.0

  get-symbol-description@1.1.0:
    dependencies:
      call-bound: 1.0.3
      es-errors: 1.3.0
      get-intrinsic: 1.2.7

  glob-parent@5.1.2:
    dependencies:
      is-glob: 4.0.3

  glob-parent@6.0.2:
    dependencies:
      is-glob: 4.0.3

  glob@7.2.3:
    dependencies:
      fs.realpath: 1.0.0
      inflight: 1.0.6
      inherits: 2.0.4
      minimatch: 3.1.2
      once: 1.4.0
      path-is-absolute: 1.0.1

  globals@11.12.0: {}

  globals@14.0.0: {}

  globalthis@1.0.4:
    dependencies:
      define-properties: 1.2.1
      gopd: 1.2.0

  globrex@0.1.2: {}

  gopd@1.2.0: {}

  graphemer@1.4.0: {}

  has-bigints@1.1.0: {}

  has-flag@4.0.0: {}

  has-property-descriptors@1.0.2:
    dependencies:
      es-define-property: 1.0.1

  has-proto@1.2.0:
    dependencies:
      dunder-proto: 1.0.1

  has-symbols@1.1.0: {}

  has-tostringtag@1.0.2:
    dependencies:
      has-symbols: 1.1.0

  hasown@2.0.2:
    dependencies:
      function-bind: 1.1.2

  hoist-non-react-statics@3.3.2:
    dependencies:
      react-is: 16.13.1

  html-encoding-sniffer@4.0.0:
    dependencies:
      whatwg-encoding: 3.1.1

  http-proxy-agent@7.0.2:
    dependencies:
      agent-base: 7.1.3
      debug: 4.4.0
    transitivePeerDependencies:
      - supports-color

  https-proxy-agent@7.0.6:
    dependencies:
      agent-base: 7.1.3
      debug: 4.4.0
    transitivePeerDependencies:
      - supports-color

  iconv-lite@0.6.3:
    dependencies:
      safer-buffer: 2.1.2

  ignore@5.3.2: {}

  import-fresh@3.3.0:
    dependencies:
      parent-module: 1.0.1
      resolve-from: 4.0.0

  imurmurhash@0.1.4: {}

  inflight@1.0.6:
    dependencies:
      once: 1.4.0
      wrappy: 1.0.2

  inherits@2.0.4: {}

  internal-slot@1.1.0:
    dependencies:
      es-errors: 1.3.0
      hasown: 2.0.2
      side-channel: 1.1.0

  is-array-buffer@3.0.5:
    dependencies:
      call-bind: 1.0.8
      call-bound: 1.0.3
      get-intrinsic: 1.2.7

  is-arrayish@0.2.1: {}

  is-async-function@2.1.0:
    dependencies:
      call-bound: 1.0.3
      get-proto: 1.0.1
      has-tostringtag: 1.0.2
      safe-regex-test: 1.1.0

  is-bigint@1.1.0:
    dependencies:
      has-bigints: 1.1.0

  is-boolean-object@1.2.1:
    dependencies:
      call-bound: 1.0.3
      has-tostringtag: 1.0.2

  is-callable@1.2.7: {}

  is-core-module@2.16.1:
    dependencies:
      hasown: 2.0.2

  is-data-view@1.0.2:
    dependencies:
      call-bound: 1.0.3
      get-intrinsic: 1.2.7
      is-typed-array: 1.1.15

  is-date-object@1.1.0:
    dependencies:
      call-bound: 1.0.3
      has-tostringtag: 1.0.2

  is-extglob@2.1.1: {}

  is-finalizationregistry@1.1.1:
    dependencies:
      call-bound: 1.0.3

  is-generator-function@1.1.0:
    dependencies:
      call-bound: 1.0.3
      get-proto: 1.0.1
      has-tostringtag: 1.0.2
      safe-regex-test: 1.1.0

  is-glob@4.0.3:
    dependencies:
      is-extglob: 2.1.1

  is-map@2.0.3: {}

  is-number-object@1.1.1:
    dependencies:
      call-bound: 1.0.3
      has-tostringtag: 1.0.2

  is-number@7.0.0: {}

  is-potential-custom-element-name@1.0.1: {}

  is-regex@1.2.1:
    dependencies:
      call-bound: 1.0.3
      gopd: 1.2.0
      has-tostringtag: 1.0.2
      hasown: 2.0.2

  is-set@2.0.3: {}

  is-shared-array-buffer@1.0.4:
    dependencies:
      call-bound: 1.0.3

  is-string@1.1.1:
    dependencies:
      call-bound: 1.0.3
      has-tostringtag: 1.0.2

  is-symbol@1.1.1:
    dependencies:
      call-bound: 1.0.3
      has-symbols: 1.1.0
      safe-regex-test: 1.1.0

  is-typed-array@1.1.15:
    dependencies:
      which-typed-array: 1.1.18

  is-weakmap@2.0.2: {}

  is-weakref@1.1.0:
    dependencies:
      call-bound: 1.0.3

  is-weakset@2.0.4:
    dependencies:
      call-bound: 1.0.3
      get-intrinsic: 1.2.7

  isarray@2.0.5: {}

  isexe@2.0.0: {}

  iterator.prototype@1.1.5:
    dependencies:
      define-data-property: 1.1.4
      es-object-atoms: 1.0.0
      get-intrinsic: 1.2.7
      get-proto: 1.0.1
      has-symbols: 1.1.0
      set-function-name: 2.0.2

  js-sha3@0.8.0: {}

  js-tokens@4.0.0: {}

  js-yaml@4.1.0:
    dependencies:
      argparse: 2.0.1

  jsdom@26.0.0:
    dependencies:
      cssstyle: 4.2.1
      data-urls: 5.0.0
      decimal.js: 10.4.3
      form-data: 4.0.1
      html-encoding-sniffer: 4.0.0
      http-proxy-agent: 7.0.2
      https-proxy-agent: 7.0.6
      is-potential-custom-element-name: 1.0.1
      nwsapi: 2.2.16
      parse5: 7.2.1
      rrweb-cssom: 0.8.0
      saxes: 6.0.0
      symbol-tree: 3.2.4
      tough-cookie: 5.1.0
      w3c-xmlserializer: 5.0.0
      webidl-conversions: 7.0.0
      whatwg-encoding: 3.1.1
      whatwg-mimetype: 4.0.0
      whatwg-url: 14.1.0
      ws: 8.18.0
      xml-name-validator: 5.0.0
    transitivePeerDependencies:
      - bufferutil
      - supports-color
      - utf-8-validate

  jsesc@3.1.0: {}

  json-buffer@3.0.1: {}

  json-parse-even-better-errors@2.3.1: {}

  json-schema-traverse@0.4.1: {}

  json-stable-stringify-without-jsonify@1.0.1: {}

  json5@1.0.2:
    dependencies:
      minimist: 1.2.8

  jsx-ast-utils@3.3.5:
    dependencies:
      array-includes: 3.1.8
      array.prototype.flat: 1.3.3
      object.assign: 4.1.7
      object.values: 1.2.1

  keyv@4.5.4:
    dependencies:
      json-buffer: 3.0.1

  levn@0.4.1:
    dependencies:
      prelude-ls: 1.2.1
      type-check: 0.4.0

  lines-and-columns@1.2.4: {}

  locate-path@6.0.0:
    dependencies:
      p-locate: 5.0.0

  lodash.merge@4.6.2: {}

  lodash.mergewith@4.6.2: {}

  lodash@4.17.21: {}

  loose-envify@1.4.0:
    dependencies:
      js-tokens: 4.0.0

  lru-cache@11.0.2: {}

<<<<<<< HEAD
  lucide-react@0.471.1(react@18.3.1):
=======
  lucide-react@0.456.0(react@19.0.0):
>>>>>>> 19a35577
    dependencies:
      react: 19.0.0

  match-sorter@6.3.4:
    dependencies:
      '@babel/runtime': 7.26.0
      remove-accents: 0.5.0

  math-intrinsics@1.1.0: {}

  memoize-one@6.0.0: {}

  merge2@1.4.1: {}

  micromatch@4.0.8:
    dependencies:
      braces: 3.0.3
      picomatch: 2.3.1

  microseconds@0.2.0: {}

  mime-db@1.52.0: {}

  mime-types@2.1.35:
    dependencies:
      mime-db: 1.52.0

  minimatch@3.1.2:
    dependencies:
      brace-expansion: 1.1.11

  minimatch@9.0.5:
    dependencies:
      brace-expansion: 2.0.1

  minimist@1.2.8: {}

  ms@2.1.3: {}

  nano-time@1.0.0:
    dependencies:
      big-integer: 1.6.52

  nanoid@3.3.8: {}

  natural-compare@1.4.0: {}

  next-themes@0.4.4(react-dom@19.0.0(react@19.0.0))(react@19.0.0):
    dependencies:
      react: 19.0.0
      react-dom: 19.0.0(react@19.0.0)

  nwsapi@2.2.16: {}

  object-assign@4.1.1: {}

  object-inspect@1.13.3: {}

  object-keys@1.1.1: {}

  object.assign@4.1.7:
    dependencies:
      call-bind: 1.0.8
      call-bound: 1.0.3
      define-properties: 1.2.1
      es-object-atoms: 1.0.0
      has-symbols: 1.1.0
      object-keys: 1.1.1

  object.entries@1.1.8:
    dependencies:
      call-bind: 1.0.8
      define-properties: 1.2.1
      es-object-atoms: 1.0.0

  object.fromentries@2.0.8:
    dependencies:
      call-bind: 1.0.8
      define-properties: 1.2.1
      es-abstract: 1.23.9
      es-object-atoms: 1.0.0

  object.groupby@1.0.3:
    dependencies:
      call-bind: 1.0.8
      define-properties: 1.2.1
      es-abstract: 1.23.9

  object.values@1.2.1:
    dependencies:
      call-bind: 1.0.8
      call-bound: 1.0.3
      define-properties: 1.2.1
      es-object-atoms: 1.0.0

  oblivious-set@1.0.0: {}

  once@1.4.0:
    dependencies:
      wrappy: 1.0.2

  optionator@0.9.4:
    dependencies:
      deep-is: 0.1.4
      fast-levenshtein: 2.0.6
      levn: 0.4.1
      prelude-ls: 1.2.1
      type-check: 0.4.0
      word-wrap: 1.2.5

  own-keys@1.0.1:
    dependencies:
      get-intrinsic: 1.2.7
      object-keys: 1.1.1
      safe-push-apply: 1.0.0

  p-limit@3.1.0:
    dependencies:
      yocto-queue: 0.1.0

  p-locate@5.0.0:
    dependencies:
      p-limit: 3.1.0

  parent-module@1.0.1:
    dependencies:
      callsites: 3.1.0

  parse-json@5.2.0:
    dependencies:
      '@babel/code-frame': 7.26.2
      error-ex: 1.3.2
      json-parse-even-better-errors: 2.3.1
      lines-and-columns: 1.2.4

  parse5@7.2.1:
    dependencies:
      entities: 4.5.0

  path-exists@4.0.0: {}

  path-is-absolute@1.0.1: {}

  path-key@3.1.1: {}

  path-parse@1.0.7: {}

  path-type@4.0.0: {}

  perfect-freehand@1.2.2: {}

  picocolors@1.1.1: {}

  picomatch@2.3.1: {}

  possible-typed-array-names@1.0.0: {}

  postcss@8.4.49:
    dependencies:
      nanoid: 3.3.8
      picocolors: 1.1.1
      source-map-js: 1.2.1

  prelude-ls@1.2.1: {}

  prettier@3.4.2: {}

  prop-types@15.8.1:
    dependencies:
      loose-envify: 1.4.0
      object-assign: 4.1.1
      react-is: 16.13.1

  proxy-compare@3.0.1: {}

  proxy-memoize@3.0.1:
    dependencies:
      proxy-compare: 3.0.1

  punycode@2.3.1: {}

  queue-microtask@1.2.3: {}

  randombytes@2.1.0:
    dependencies:
      safe-buffer: 5.2.1

  react-dom@19.0.0(react@19.0.0):
    dependencies:
      react: 19.0.0
      scheduler: 0.25.0

  react-icons@5.4.0(react@19.0.0):
    dependencies:
      react: 19.0.0

  react-is@16.13.1: {}

  react-query@3.39.3(react-dom@19.0.0(react@19.0.0))(react@19.0.0):
    dependencies:
      '@babel/runtime': 7.26.0
      broadcast-channel: 3.7.0
      match-sorter: 6.3.4
      react: 19.0.0
    optionalDependencies:
      react-dom: 19.0.0(react@19.0.0)

  react-refresh@0.16.0: {}

  react-select@5.9.0(@types/react@19.0.6)(react-dom@19.0.0(react@19.0.0))(react@19.0.0):
    dependencies:
      '@babel/runtime': 7.26.0
      '@emotion/cache': 11.14.0
      '@emotion/react': 11.14.0(@types/react@19.0.6)(react@19.0.0)
      '@floating-ui/dom': 1.6.13
      '@types/react-transition-group': 4.4.12(@types/react@19.0.6)
      memoize-one: 6.0.0
      prop-types: 15.8.1
      react: 19.0.0
      react-dom: 19.0.0(react@19.0.0)
      react-transition-group: 4.4.5(react-dom@19.0.0(react@19.0.0))(react@19.0.0)
      use-isomorphic-layout-effect: 1.2.0(@types/react@19.0.6)(react@19.0.0)
    transitivePeerDependencies:
      - '@types/react'
      - supports-color

  react-transition-group@4.4.5(react-dom@19.0.0(react@19.0.0))(react@19.0.0):
    dependencies:
      '@babel/runtime': 7.26.0
      dom-helpers: 5.2.1
      loose-envify: 1.4.0
      prop-types: 15.8.1
      react: 19.0.0
      react-dom: 19.0.0(react@19.0.0)

  react@19.0.0: {}

  reflect.getprototypeof@1.0.10:
    dependencies:
      call-bind: 1.0.8
      define-properties: 1.2.1
      es-abstract: 1.23.9
      es-errors: 1.3.0
      es-object-atoms: 1.0.0
      get-intrinsic: 1.2.7
      get-proto: 1.0.1
      which-builtin-type: 1.2.1

  regenerator-runtime@0.14.1: {}

  regexp.prototype.flags@1.5.4:
    dependencies:
      call-bind: 1.0.8
      define-properties: 1.2.1
      es-errors: 1.3.0
      get-proto: 1.0.1
      gopd: 1.2.0
      set-function-name: 2.0.2

  remove-accents@0.5.0: {}

  resolve-from@4.0.0: {}

  resolve@1.22.10:
    dependencies:
      is-core-module: 2.16.1
      path-parse: 1.0.7
      supports-preserve-symlinks-flag: 1.0.0

  resolve@2.0.0-next.5:
    dependencies:
      is-core-module: 2.16.1
      path-parse: 1.0.7
      supports-preserve-symlinks-flag: 1.0.0

  reusify@1.0.4: {}

  rimraf@3.0.2:
    dependencies:
      glob: 7.2.3

  rollup@4.30.1:
    dependencies:
      '@types/estree': 1.0.6
    optionalDependencies:
      '@rollup/rollup-android-arm-eabi': 4.30.1
      '@rollup/rollup-android-arm64': 4.30.1
      '@rollup/rollup-darwin-arm64': 4.30.1
      '@rollup/rollup-darwin-x64': 4.30.1
      '@rollup/rollup-freebsd-arm64': 4.30.1
      '@rollup/rollup-freebsd-x64': 4.30.1
      '@rollup/rollup-linux-arm-gnueabihf': 4.30.1
      '@rollup/rollup-linux-arm-musleabihf': 4.30.1
      '@rollup/rollup-linux-arm64-gnu': 4.30.1
      '@rollup/rollup-linux-arm64-musl': 4.30.1
      '@rollup/rollup-linux-loongarch64-gnu': 4.30.1
      '@rollup/rollup-linux-powerpc64le-gnu': 4.30.1
      '@rollup/rollup-linux-riscv64-gnu': 4.30.1
      '@rollup/rollup-linux-s390x-gnu': 4.30.1
      '@rollup/rollup-linux-x64-gnu': 4.30.1
      '@rollup/rollup-linux-x64-musl': 4.30.1
      '@rollup/rollup-win32-arm64-msvc': 4.30.1
      '@rollup/rollup-win32-ia32-msvc': 4.30.1
      '@rollup/rollup-win32-x64-msvc': 4.30.1
      fsevents: 2.3.3

  rrweb-cssom@0.8.0: {}

  run-parallel@1.2.0:
    dependencies:
      queue-microtask: 1.2.3

  safe-array-concat@1.1.3:
    dependencies:
      call-bind: 1.0.8
      call-bound: 1.0.3
      get-intrinsic: 1.2.7
      has-symbols: 1.1.0
      isarray: 2.0.5

  safe-buffer@5.2.1: {}

  safe-push-apply@1.0.0:
    dependencies:
      es-errors: 1.3.0
      isarray: 2.0.5

  safe-regex-test@1.1.0:
    dependencies:
      call-bound: 1.0.3
      es-errors: 1.3.0
      is-regex: 1.2.1

  safer-buffer@2.1.2: {}

  saxes@6.0.0:
    dependencies:
      xmlchars: 2.2.0

  scheduler@0.25.0: {}

  semver@6.3.1: {}

  semver@7.6.3: {}

  serialize-javascript@6.0.2:
    dependencies:
      randombytes: 2.1.0

  set-function-length@1.2.2:
    dependencies:
      define-data-property: 1.1.4
      es-errors: 1.3.0
      function-bind: 1.1.2
      get-intrinsic: 1.2.7
      gopd: 1.2.0
      has-property-descriptors: 1.0.2

  set-function-name@2.0.2:
    dependencies:
      define-data-property: 1.1.4
      es-errors: 1.3.0
      functions-have-names: 1.2.3
      has-property-descriptors: 1.0.2

  set-proto@1.0.0:
    dependencies:
      dunder-proto: 1.0.1
      es-errors: 1.3.0
      es-object-atoms: 1.0.0

  shebang-command@2.0.0:
    dependencies:
      shebang-regex: 3.0.0

  shebang-regex@3.0.0: {}

  side-channel-list@1.0.0:
    dependencies:
      es-errors: 1.3.0
      object-inspect: 1.13.3

  side-channel-map@1.0.1:
    dependencies:
      call-bound: 1.0.3
      es-errors: 1.3.0
      get-intrinsic: 1.2.7
      object-inspect: 1.13.3

  side-channel-weakmap@1.0.2:
    dependencies:
      call-bound: 1.0.3
      es-errors: 1.3.0
      get-intrinsic: 1.2.7
      object-inspect: 1.13.3
      side-channel-map: 1.0.1

  side-channel@1.1.0:
    dependencies:
      es-errors: 1.3.0
      object-inspect: 1.13.3
      side-channel-list: 1.0.0
      side-channel-map: 1.0.1
      side-channel-weakmap: 1.0.2

  smob@1.5.0: {}

  source-map-js@1.2.1: {}

  source-map-support@0.5.21:
    dependencies:
      buffer-from: 1.1.2
      source-map: 0.6.1

  source-map@0.5.7: {}

  source-map@0.6.1: {}

  string.prototype.matchall@4.0.12:
    dependencies:
      call-bind: 1.0.8
      call-bound: 1.0.3
      define-properties: 1.2.1
      es-abstract: 1.23.9
      es-errors: 1.3.0
      es-object-atoms: 1.0.0
      get-intrinsic: 1.2.7
      gopd: 1.2.0
      has-symbols: 1.1.0
      internal-slot: 1.1.0
      regexp.prototype.flags: 1.5.4
      set-function-name: 2.0.2
      side-channel: 1.1.0

  string.prototype.repeat@1.0.0:
    dependencies:
      define-properties: 1.2.1
      es-abstract: 1.23.9

  string.prototype.trim@1.2.10:
    dependencies:
      call-bind: 1.0.8
      call-bound: 1.0.3
      define-data-property: 1.1.4
      define-properties: 1.2.1
      es-abstract: 1.23.9
      es-object-atoms: 1.0.0
      has-property-descriptors: 1.0.2

  string.prototype.trimend@1.0.9:
    dependencies:
      call-bind: 1.0.8
      call-bound: 1.0.3
      define-properties: 1.2.1
      es-object-atoms: 1.0.0

  string.prototype.trimstart@1.0.8:
    dependencies:
      call-bind: 1.0.8
      define-properties: 1.2.1
      es-object-atoms: 1.0.0

  strip-bom@3.0.0: {}

  strip-json-comments@3.1.1: {}

  stylis@4.2.0: {}

  supports-color@7.2.0:
    dependencies:
      has-flag: 4.0.0

  supports-preserve-symlinks-flag@1.0.0: {}

  symbol-tree@3.2.4: {}

  terser@5.37.0:
    dependencies:
      '@jridgewell/source-map': 0.3.6
      acorn: 8.14.0
      commander: 2.20.3
      source-map-support: 0.5.21

  tldts-core@6.1.71: {}

  tldts@6.1.71:
    dependencies:
      tldts-core: 6.1.71

  to-regex-range@5.0.1:
    dependencies:
      is-number: 7.0.0

  tough-cookie@5.1.0:
    dependencies:
      tldts: 6.1.71

  tr46@5.0.0:
    dependencies:
      punycode: 2.3.1

  ts-api-utils@2.0.0(typescript@5.7.3):
    dependencies:
      typescript: 5.7.3

  tsconfck@3.1.4(typescript@5.7.3):
    optionalDependencies:
      typescript: 5.7.3

  tsconfig-paths@3.15.0:
    dependencies:
      '@types/json5': 0.0.29
      json5: 1.0.2
      minimist: 1.2.8
      strip-bom: 3.0.0

  tslib@2.8.1: {}

  type-check@0.4.0:
    dependencies:
      prelude-ls: 1.2.1

  typed-array-buffer@1.0.3:
    dependencies:
      call-bound: 1.0.3
      es-errors: 1.3.0
      is-typed-array: 1.1.15

  typed-array-byte-length@1.0.3:
    dependencies:
      call-bind: 1.0.8
      for-each: 0.3.3
      gopd: 1.2.0
      has-proto: 1.2.0
      is-typed-array: 1.1.15

  typed-array-byte-offset@1.0.4:
    dependencies:
      available-typed-arrays: 1.0.7
      call-bind: 1.0.8
      for-each: 0.3.3
      gopd: 1.2.0
      has-proto: 1.2.0
      is-typed-array: 1.1.15
      reflect.getprototypeof: 1.0.10

  typed-array-length@1.0.7:
    dependencies:
      call-bind: 1.0.8
      for-each: 0.3.3
      gopd: 1.2.0
      is-typed-array: 1.1.15
      possible-typed-array-names: 1.0.0
      reflect.getprototypeof: 1.0.10

  typescript@5.7.3: {}

  unbox-primitive@1.1.0:
    dependencies:
      call-bound: 1.0.3
      has-bigints: 1.1.0
      has-symbols: 1.1.0
      which-boxed-primitive: 1.1.1

  undici-types@6.20.0: {}

  unload@2.2.0:
    dependencies:
      '@babel/runtime': 7.26.0
      detect-node: 2.1.0

  uqr@0.1.2: {}

  uri-js@4.4.1:
    dependencies:
      punycode: 2.3.1

  use-isomorphic-layout-effect@1.2.0(@types/react@19.0.6)(react@19.0.0):
    dependencies:
      react: 19.0.0
    optionalDependencies:
      '@types/react': 19.0.6

<<<<<<< HEAD
  vite-tsconfig-paths@5.1.4(typescript@5.7.3)(vite@5.4.11(@types/node@22.10.5)(terser@5.37.0)):
=======
  vite-tsconfig-paths@5.1.4(typescript@5.6.3)(vite@6.0.7(@types/node@22.10.5)(terser@5.37.0)):
>>>>>>> 19a35577
    dependencies:
      debug: 4.4.0
      globrex: 0.1.2
      tsconfck: 3.1.4(typescript@5.7.3)
    optionalDependencies:
      vite: 6.0.7(@types/node@22.10.5)(terser@5.37.0)
    transitivePeerDependencies:
      - supports-color
      - typescript

  vite@6.0.7(@types/node@22.10.5)(terser@5.37.0):
    dependencies:
      esbuild: 0.24.2
      postcss: 8.4.49
      rollup: 4.30.1
    optionalDependencies:
      '@types/node': 22.10.5
      fsevents: 2.3.3
      terser: 5.37.0

  w3c-xmlserializer@5.0.0:
    dependencies:
      xml-name-validator: 5.0.0

  webidl-conversions@7.0.0: {}

  whatwg-encoding@3.1.1:
    dependencies:
      iconv-lite: 0.6.3

  whatwg-mimetype@4.0.0: {}

  whatwg-url@14.1.0:
    dependencies:
      tr46: 5.0.0
      webidl-conversions: 7.0.0

  which-boxed-primitive@1.1.1:
    dependencies:
      is-bigint: 1.1.0
      is-boolean-object: 1.2.1
      is-number-object: 1.1.1
      is-string: 1.1.1
      is-symbol: 1.1.1

  which-builtin-type@1.2.1:
    dependencies:
      call-bound: 1.0.3
      function.prototype.name: 1.1.8
      has-tostringtag: 1.0.2
      is-async-function: 2.1.0
      is-date-object: 1.1.0
      is-finalizationregistry: 1.1.1
      is-generator-function: 1.1.0
      is-regex: 1.2.1
      is-weakref: 1.1.0
      isarray: 2.0.5
      which-boxed-primitive: 1.1.1
      which-collection: 1.0.2
      which-typed-array: 1.1.18

  which-collection@1.0.2:
    dependencies:
      is-map: 2.0.3
      is-set: 2.0.3
      is-weakmap: 2.0.2
      is-weakset: 2.0.4

  which-typed-array@1.1.18:
    dependencies:
      available-typed-arrays: 1.0.7
      call-bind: 1.0.8
      call-bound: 1.0.3
      for-each: 0.3.3
      gopd: 1.2.0
      has-tostringtag: 1.0.2

  which@2.0.2:
    dependencies:
      isexe: 2.0.0

  word-wrap@1.2.5: {}

  wrappy@1.0.2: {}

  ws@8.18.0: {}

  xml-name-validator@5.0.0: {}

  xmlchars@2.2.0: {}

  yaml@1.10.2: {}

  yocto-queue@0.1.0: {}<|MERGE_RESOLUTION|>--- conflicted
+++ resolved
@@ -42,13 +42,8 @@
         specifier: ^4.17
         version: 4.17.21
       lucide-react:
-<<<<<<< HEAD
         specifier: ^0.471.0
-        version: 0.471.1(react@18.3.1)
-=======
-        specifier: ^0.456.0
-        version: 0.456.0(react@19.0.0)
->>>>>>> 19a35577
+        version: 0.471.1(react@19.0.0)
       next-themes:
         specifier: ^0.4.3
         version: 0.4.4(react-dom@19.0.0(react@19.0.0))(react@19.0.0)
@@ -136,11 +131,7 @@
         version: 6.0.7(@types/node@22.10.5)(terser@5.37.0)
       vite-tsconfig-paths:
         specifier: ^5.1.2
-<<<<<<< HEAD
-        version: 5.1.4(typescript@5.7.3)(vite@5.4.11(@types/node@22.10.5)(terser@5.37.0))
-=======
         version: 5.1.4(typescript@5.6.3)(vite@6.0.7(@types/node@22.10.5)(terser@5.37.0))
->>>>>>> 19a35577
 
 packages:
 
@@ -4648,11 +4639,7 @@
 
   lru-cache@11.0.2: {}
 
-<<<<<<< HEAD
-  lucide-react@0.471.1(react@18.3.1):
-=======
-  lucide-react@0.456.0(react@19.0.0):
->>>>>>> 19a35577
+  lucide-react@0.471.1(react@19.0.0):
     dependencies:
       react: 19.0.0
 
@@ -5236,11 +5223,8 @@
     optionalDependencies:
       '@types/react': 19.0.6
 
-<<<<<<< HEAD
-  vite-tsconfig-paths@5.1.4(typescript@5.7.3)(vite@5.4.11(@types/node@22.10.5)(terser@5.37.0)):
-=======
-  vite-tsconfig-paths@5.1.4(typescript@5.6.3)(vite@6.0.7(@types/node@22.10.5)(terser@5.37.0)):
->>>>>>> 19a35577
+
+vite-tsconfig-paths@5.1.4(typescript@5.7.3)(vite@5.4.11(@types/node@22.10.5)(terser@5.37.0)):
     dependencies:
       debug: 4.4.0
       globrex: 0.1.2
