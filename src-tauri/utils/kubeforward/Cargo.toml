[package]
name = "kubeforward"
description = "A low-level Kubernetes forwarding library"
version = "0.1.0"
edition = "2021"

# See more keys and their definitions at https://doc.rust-lang.org/cargo/reference/manifest.html

[dependencies]
tauri = { version = "1.5", features = [ "api-all", "macos-private-api", "system-tray"] }
reqwest = { version = "0.11", features = ["json", "rustls-tls"] }
kube = { version = "0.85.0", features = ["client", "config", "rustls-tls", "ws"] }
k8s-openapi = { version = "0.19.0", default-features = false, features = ["v1_20"] }
tokio = { version = "1.32.0", features = [ "full" ] }
tokio-stream = { version = "0.1.14", features = ["net"] }
futures = "0.3.28"
anyhow = "1.0.75"
tracing = "0.1.37"
serde_json = "1.0.107"
hyper = { version = "0.14.27", features = [ "client", "http1", "http2", "tcp", "stream" ] }
lazy_static = "1.4.0"
serde = { version = "1.0", features = ["derive"] }
log = "0.4"
env_logger = "0.9"
rand = "0.8.4"
kube-runtime = "0.85.0"
<<<<<<< HEAD
=======
tower = "0.4.11"

hyper-rustls = { version = "0.24", features = ["webpki-roots"] }

>>>>>>> 67aa36ef

[dev-dependencies]
tracing-subscriber = { version = "0.3.17", features = [ "env-filter" ] }<|MERGE_RESOLUTION|>--- conflicted
+++ resolved
@@ -24,13 +24,10 @@
 env_logger = "0.9"
 rand = "0.8.4"
 kube-runtime = "0.85.0"
-<<<<<<< HEAD
-=======
 tower = "0.4.11"
 
 hyper-rustls = { version = "0.24", features = ["webpki-roots"] }
 
->>>>>>> 67aa36ef
 
 [dev-dependencies]
 tracing-subscriber = { version = "0.3.17", features = [ "env-filter" ] }