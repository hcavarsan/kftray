<div align="center">
   <br />
   <img align="center" width="128px" src="https://raw.githubusercontent.com/hcavarsan/kftray-blog/main/img/logo.png" />
   <h1 align="center"><b>kftray</b></h1>
   <p align="center">
      A cross-platform system tray application for managing multiple kubectl port-forward commands, with support for UDP and proxy connections through k8s clusters.

   </p>
   <p align="center">
   <a href="https://kftray.app"><strong>kftray.app »</strong></a>
   <p />
   <img src="https://raw.githubusercontent.com/hcavarsan/kftray-blog/main/img/ss3.png" alt="kftray" width="800px" />

   </div>

   <h2> Download latest release </h2>
<div align="left">
         <a href="https://github.com/hcavarsan/kftray/releases/latest/download/kftray_0.11.6_universal.dmg">
            <img src="https://img.shields.io/badge/-macOS (Universal)-grey.svg?style=for-the-badge&logo=apple" alt="Download for macOS" />
         </a>
         <a href="https://github.com/hcavarsan/kftray/releases/latest/download/kftray_0.11.6_arm64-setup.exe">
            <img src="https://img.shields.io/badge/-Windows (ARM64)-grey.svg?style=for-the-badge&logo=windows" alt="Download for Windows ARM64" />
         </a>
         <br />
         <a href="https://github.com/hcavarsan/kftray/releases/latest/download/kftray_0.11.6_x64-setup.exe">
            <img src="https://img.shields.io/badge/-Windows (x64)-grey.svg?style=for-the-badge&logo=windows" alt="Download for Windows x64" />
         </a>
         <a href="https://github.com/hcavarsan/kftray/releases/latest/download/kftray_0.11.6_x86-setup.exe">
            <img src="https://img.shields.io/badge/-Windows (x86)-grey.svg?style=for-the-badge&logo=windows" alt="Download for Windows x86" />
         </a>
         <br />
         <a href="https://github.com/hcavarsan/kftray/releases/latest/download/kftray_0.11.6_amd64.AppImage">
            <img src="https://img.shields.io/badge/-Linux (x64)-grey.svg?style=for-the-badge&logo=linux" alt="Download for Linux AMD64" />
         </a>
         <a href="https://github.com/hcavarsan/kftray/releases/latest/download/kftray_0.11.6_aarch64.AppImage">
            <img src="https://img.shields.io/badge/-Linux (ARM64)-grey.svg?style=for-the-badge&logo=linux" alt="Download for Linux AARCH64" />
         </a>
</div>

<br/>
  <h2>Overview</h1>
  <p>kftray is a cross-platform system tray app made with Tauri (Rust and TypeScript) for Kubernetes users. It simplifies setting up multiple kubectl port forward configurations through a user-friendly interface. Easily store and manage all configurations from local files or GitHub repositories.</p>
    <p><strong>Learn More:</strong> <a href="https://kftray.hashnode.dev/kubernetes-debugging-handling-multiple-kubectl-port-forward-from-tray">Blog Post - Kubernetes Debugging with KFtray</a></p>

  <table>
    <tr>
      <td><strong>Kftray Overview</strong></td>
      <td><strong>Demo: GitHub Sync</strong></td>
      <td><strong>Demo: Adding a New Configuration</strong></td>
    </tr>
    <tr>
      <td>
        <a href="https://www.youtube.com/watch?v=9fQO7x4mqn8">
          <img src="https://img.youtube.com/vi/9fQO7x4mqn8/0.jpg" alt="Kftray Overview" width="256"/>
        </a>
      </td>
      <td>
        <a href="https://www.youtube.com/watch?v=BAdL7IzaEh8">
          <img src="https://img.youtube.com/vi/BAdL7IzaEh8/0.jpg" alt="Kftray Demo: Github Sync" width="256"/>
        </a>
      </td>
      <td>
        <a href="https://www.youtube.com/watch?v=nqEhmcKeCc4">
          <img src="https://img.youtube.com/vi/nqEhmcKeCc4/0.jpg" alt="Kftray Demo: Adding a new configuration" width="256"/>
        </a>
      </td>
    </tr>
  </table>
  <br>
<br/>

## Table of Contents

- [Features](#-features)
- [Installation](#-installation)
- [Usage](#-usage)
- [Architecture](#-architecture)
- [Contributing](#-contributing)
- [License](#-license)

## 🚀 Features

- **Resilient Port Forwarding Connection:** Ensures continuous service even if a pod dies, by reconnecting to another running pod automatically.
- **One-Click Multiple Port Forwards:** Allows for the setup of several port forwarding instances at the same time with a single click.
- **Independent of Kubectl:** Directly interfaces with the Kubernetes API, eliminating the need for `kubectl`.
- **Multi-Protocol Support:** Enables access to internal or external servers through a Proxy Relay server deployed in a Kubernetes cluster, including TCP and UDP port forwarding.
- **HTTP Logs Tracing**: Enable or disable HTTP logs for specific configurations to save the requests and responses in a local log file.

## 📦 Installation

KFtray is available for macOS and Linux users via Homebrew, and directly from the GitHub releases page for other systems. Here's how you can get started:

**For macOS**

```bash
brew tap hcavarsan/kftray
brew install --HEAD kftray
```

**For Linux**

```bash
brew tap hcavarsan/kftray
brew install kftray-linux
```

_Please check the caveats section for global app creation instructions after installation._

Linux Note: due to GTK limitations, it is necessary to install and enable the GNOME Shell extension for AppIndicator support to kftray works. See here: <https://extensions.gnome.org/extension/615/appindicator-support/>

For other systems, visit the [GitHub releases page](https://github.com/hcavarsan/kftray/releases) for downloadable binaries.

## 🧭 Usage

## 🎛 Configuring Your First Port Forward

In a few simple steps, you can configure your first port forward:

1. **Launch the application**
2. **Open the configuration panel from the tray icon**
3. **Add a new configuration:**

   - Give it a unique alias and set if you want to set the alias as domain to your forward \*1
   - Indicate if the configuration is for a port forward for a service (common use) or a proxy (port forward to an endpoint via a Kubernetes cluster).
   - Specify the Kubernetes context
   - Define the namespace housing your service
   - Enter the service name
   - Choose TCP or UDP
   - Set the local and remote port numbers
   - Configure a custom local IP address (optional)

4. **Activate Your Configuration**: With your configuration saved, simply click on the switch button in the main menu to start the port forward in a single por forward or in Start All to start all configurations at the same time

> Note: To use the alias feature with a local domain name, you must enable write permissions in the hosts file. This method is not secure. We are addressing this in the following issue: [https://github.com/hcavarsan/kftray/issues/171](https://github.com/hcavarsan/kftray/issues/171).
> Follow these steps to allow write access:
>
> For Windows:
>
> ```bash
> icacls "C:\Windows\System32\drivers\etc\hosts" /grant Everyone:(R,W)
> ```
>
> For MacOS and Linux:
>
> ```bash
> sudo chmod ugo+rw /etc/hosts
> ```

## Export configurations to a JSON file

1. Open the main menu in the footer
2. Select the `Export Local File` option
3. Choose a file name and location to save the JSON file
4. The JSON file will contain all your current configurations

You can then import this JSON file at any time to restore your configurations.

Example Json configuration File:

```json
[
  {
    "service": "argocd-server",
    "namespace": "argocd",
    "local_port": 8888,
    "remote_port": 8080,
    "context": "test-cluster",
    "workload_type": "service",
    "protocol": "tcp",
    "remote_address": "",
    "local_address": "127.0.0.1",
    "alias": "argocd",
    "domain_enabled": true
  }
]
```

## Sharing the configurations through Git

now, with the local json saved, you can share your configurations with your team members by committing the JSON file to a GitHub repository. This allows for easy collaboration and synchronization of KFtray configurations across your team.

To import and sync your GitHub configs in kftray:

<<<<<<< HEAD
1. Open the application's main menu
2. Select the button with github icon in the footer menu
3. Enter the URL of your Git repository and path containing the JSON file
4. If your GitHub repository is private, you will need to enter the private token. Credentials are securely saved in the SO keyring (Keychain on macOS). Kftray does not store or save credentials in any local file; they are only stored in the local keyring.
5. Select the polling time for when Kftray will synchronize configurations and retrieve them from GitHub.
=======
1.  Open the application's main menu
2.  Select the button with GitHub icon in the footer menu
4.  Enter the URL of your Git repository and path containing the JSON file
5.  If your GitHub repository is private, you will need to enter the private token. Credentials are securely saved in the SO keyring (Keychain on macOS). Kftray does not store or save credentials in any local file; they are only stored in the local keyring.
6.  Select the polling time for when Kftray will synchronize configurations and retrieve them from GitHub.
>>>>>>> 3a6d3065

6. KFtray will now sync with the Git repository to automatically import any new configurations or changes committed to the JSON file.

This allows you to quickly deploy any port forward changes to all team members. And if someone on your team adds a new configuration, it will be automatically synced to everyone else's KFtray.

## Building from Source

### Requirements

- Node.js and pnpm or yarn for building the frontend.
- Rust for building the backend.

To compile `kftray`, these steps should be followed:

1. Clone the repository:

   ```bash
   git clone https://github.com/hcavarsan/kftray.git
   ```

2. Navigate to the cloned directory:

   ```bash
   cd kftray
   ```

3. Install dependencies:

   ```bash
   pnpm install
   ```

4. Launch the application in development mode:

   ```bash
   pnpm run tauri dev
   ```

## 🏗 Architecture

### Server

KFtray Server is a Rust application that relays UDP/TCP traffic to an upstream server. Check the source code [here](https://github.com/hcavarsan/kftray/tree/main/crates/kftray-server).

### Forwarding Flows

- **TCP Forwarding:** A local TCP socket, similar to kubectl, can be used to communicate with a Kubernetes pod. This approach offers parallel execution and improved resilience.

```mermaid
sequenceDiagram
Application->>Kubernetes Pod: Opens TCP socket, starts port-forwarding
Kubernetes Pod-->>Application: Responds with TCP Packet
```

- **Proxy TCP Forwarding:** The local TCP connects to the kftray-server pod, which then sends TCP packet to the upstream server.

```mermaid
sequenceDiagram
Application->>Kubernetes Pod: Socket to kftray-server, facilitates TCP relay
Kubernetes Pod->>Remote Service: Relays TCP Packet
Remote Service-->>Kubernetes Pod: Responds
Kubernetes Pod-->>Application: Returns TCP Packet
```

- **UDP Forwarding:** The KFtray client opens a local UDP socket and connects a local TCP socket to the kftray-server pod. The TCP socket sends UDP packets over TCP, which are then forwarded to the upstream server.

```mermaid
sequenceDiagram
Application->>Kubernetes Pod: UDP socket, TCP port-forward to kftray-server
Kubernetes Pod->>Service/Remote: Converts to UDP, sends packet
Service/Remote-->>Kubernetes Pod: Responds with UDP Packet
Kubernetes Pod-->>Application: Relays as TCP
```

## 👥 Contributing

- 🛠 **Pull Requests**: Feel free to create pull requests for bug fixes, new features, or improvements.
- 📝 **Issues**: Report bugs, suggest new features, or ask questions.
- 💡 **Feedback**: Your feedback helps improve kftray.

## 📄 License

KFtray is available under the [MIT License](LICENSE.md), which is included in the repository. See the LICENSE file for full details.

## Star History

<a href="https://star-history.com/#hcavarsan/kftray&Date">
 <picture>
   <source media="(prefers-color-scheme: dark)" srcset="https://api.star-history.com/svg?repos=hcavarsan/kftray&type=Date&theme=dark" />
   <source media="(prefers-color-scheme: light)" srcset="https://api.star-history.com/svg?repos=hcavarsan/kftray&type=Date" />
   <img alt="Star History Chart" src="https://api.star-history.com/svg?repos=hcavarsan/kftray&type=Date" />
 </picture>
</a>

## Contributors ✨

Thanks goes to these wonderful people ([emoji key](https://allcontributors.org/docs/en/emoji-key)):

<!-- ALL-CONTRIBUTORS-LIST:START - Do not remove or modify this section -->
<!-- prettier-ignore-start -->
<!-- markdownlint-disable -->
<table>
  <tbody>
    <tr>
      <td align="center" valign="top" width="14.28%"><a href="https://github.com/hcavarsan"><img src="https://avatars.githubusercontent.com/u/30353685?v=4?s=100" width="100px;" alt="Henrique Cavarsan"/><br /><sub><b>Henrique Cavarsan</b></sub></a><br /><a href="https://github.com/hcavarsan/kftray/commits?author=hcavarsan" title="Code">💻</a></td>
      <td align="center" valign="top" width="14.28%"><a href="http://fandujar.dev"><img src="https://avatars.githubusercontent.com/u/6901387?v=4?s=100" width="100px;" alt="Filipe Andujar"/><br /><sub><b>Filipe Andujar</b></sub></a><br /><a href="https://github.com/hcavarsan/kftray/commits?author=fandujar" title="Code">💻</a></td>
    </tr>
  </tbody>
</table>

<!-- markdownlint-restore -->
<!-- prettier-ignore-end -->

<!-- ALL-CONTRIBUTORS-LIST:END -->

This project follows the [all-contributors](https://github.com/all-contributors/all-contributors) specification. Contributions of any kind welcome!<|MERGE_RESOLUTION|>--- conflicted
+++ resolved
@@ -181,19 +181,13 @@
 
 To import and sync your GitHub configs in kftray:
 
-<<<<<<< HEAD
-1. Open the application's main menu
-2. Select the button with github icon in the footer menu
-3. Enter the URL of your Git repository and path containing the JSON file
-4. If your GitHub repository is private, you will need to enter the private token. Credentials are securely saved in the SO keyring (Keychain on macOS). Kftray does not store or save credentials in any local file; they are only stored in the local keyring.
-5. Select the polling time for when Kftray will synchronize configurations and retrieve them from GitHub.
-=======
+
 1.  Open the application's main menu
 2.  Select the button with GitHub icon in the footer menu
 4.  Enter the URL of your Git repository and path containing the JSON file
 5.  If your GitHub repository is private, you will need to enter the private token. Credentials are securely saved in the SO keyring (Keychain on macOS). Kftray does not store or save credentials in any local file; they are only stored in the local keyring.
 6.  Select the polling time for when Kftray will synchronize configurations and retrieve them from GitHub.
->>>>>>> 3a6d3065
+
 
 6. KFtray will now sync with the Git repository to automatically import any new configurations or changes committed to the JSON file.
 
